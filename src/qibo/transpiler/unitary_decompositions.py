--- conflicted
+++ resolved
@@ -1,13 +1,8 @@
 import numpy as np
 
 from qibo import gates, matrices
-<<<<<<< HEAD
-from qibo.backends import _check_backend
-from qibo.config import PRECISION_TOL, raise_error
+from qibo.config import raise_error
 from qibo.quantum_info.linalg_operations import schmidt_decomposition
-=======
-from qibo.config import raise_error
->>>>>>> 9863ca1c
 
 magic_basis = np.array(
     [[1, -1j, 0, 0], [0, 0, 1, -1j], [0, 0, -1, -1j], [1, 1j, 0, 0]]
@@ -89,34 +84,7 @@
     return psi, eigvals
 
 
-<<<<<<< HEAD
 def calculate_single_qubit_unitaries(psi, backend=None):
-=======
-def schmidt_decompose(state, backend):
-    """Decomposes a two-qubit product state to its single-qubit parts.
-
-    Args:
-        state (ndarray): product state to be decomposed.
-
-    Returns:
-        (ndarray, ndarray): decomposition
-
-    """
-    # tf.linalg.svd has a different behaviour
-    if backend.__class__.__name__ == "TensorflowBackend":
-        u, d, v = np.linalg.svd(backend.np.reshape(state, (2, 2)))
-    else:
-        u, d, v = backend.np.linalg.svd(backend.np.reshape(state, (2, 2)))
-    if not np.allclose(backend.to_numpy(d), [1, 0]):  # pragma: no cover
-        raise_error(
-            ValueError,
-            f"Unexpected singular values: {d}\nCan only decompose product states.",
-        )
-    return u[:, 0], v[0]
-
-
-def calculate_single_qubit_unitaries(psi, backend):
->>>>>>> 9863ca1c
     """Calculates local unitaries that maps a maximally entangled basis to the magic basis.
 
     See Lemma 1 of Appendix A in arXiv:quant-ph/0011050.
