--- conflicted
+++ resolved
@@ -4,12 +4,7 @@
 import numpy as np
 import tensorflow as tf
 from qibo.base import gates as base_gates
-<<<<<<< HEAD
-from qibo.config import DTYPEINT, DTYPE, DTYPECPX, GPU_MEASUREMENT_CUTOFF, CPU_NAME
-=======
 from qibo.config import DTYPES, GPU_MEASUREMENT_CUTOFF, CPU_NAME
-from qibo.config import matrices
->>>>>>> e6e5474e
 from qibo.tensorflow import custom_operators as op
 from typing import Dict, List, Optional, Sequence, Tuple
 
@@ -87,7 +82,8 @@
 
     @staticmethod
     def construct_unitary() -> tf.Tensor:
-        return tf.cast(np.array([[1, 1], [1, -1]]) / np.sqrt(2), dtype=DTYPECPX)
+        return tf.cast(np.array([[1, 1], [1, -1]]) / np.sqrt(2),
+                       dtype=DTYPES.get('DTYPECPX'))
 
     def _prepare(self):
         self.matrix = self.construct_unitary()
@@ -103,7 +99,7 @@
 
     @staticmethod
     def construct_unitary() -> tf.Tensor:
-        return tf.cast([[0, 1], [1, 0]], dtype=DTYPECPX)
+        return tf.cast([[0, 1], [1, 0]], dtype=DTYPES.get('DTYPECPX'))
 
     def __call__(self, state: tf.Tensor, is_density_matrix: bool = False):
         TensorflowGate.__call__(self, state, is_density_matrix)
@@ -119,7 +115,7 @@
 
     @staticmethod
     def construct_unitary() -> tf.Tensor:
-        return 1j * tf.cast([[0, -1], [1, 0]], dtype=DTYPECPX)
+        return 1j * tf.cast([[0, -1], [1, 0]], dtype=DTYPES.get('DTYPECPX'))
 
     def __call__(self, state: tf.Tensor, is_density_matrix: bool = False):
         TensorflowGate.__call__(self, state, is_density_matrix)
@@ -137,7 +133,7 @@
 
     @staticmethod
     def construct_unitary() -> tf.Tensor:
-        return tf.cast([[1, 0], [0, -1]], dtype=DTYPECPX)
+        return tf.cast([[1, 0], [0, -1]], dtype=DTYPES.get('DTYPECPX'))
 
     def __call__(self, state: tf.Tensor, is_density_matrix: bool = False):
         TensorflowGate.__call__(self, state, is_density_matrix)
@@ -227,15 +223,11 @@
 
     @staticmethod
     def construct_unitary(theta) -> tf.Tensor:
-<<<<<<< HEAD
-        t = tf.cast(theta, dtype=DTYPECPX)
-        I = tf.eye(2, dtype=DTYPECPX)
-        X = tf.cast([[0, 1], [1, 0]], dtype=DTYPECPX)
+        dtype = DTYPES.get('DTYPECPX')
+        t = tf.cast(theta, dtype=dtype)
+        I = tf.eye(2, dtype=dtype)
+        X = tf.cast([[0, 1], [1, 0]], dtype=dtype)
         return tf.cos(t / 2.0) * I - 1j * tf.sin(t / 2.0) * X
-=======
-        t = tf.cast(theta, dtype=DTYPES.get('DTYPECPX'))
-        return tf.cos(t / 2.0) * matrices.I - 1j * tf.sin(t / 2.0) * matrices.X
->>>>>>> e6e5474e
 
     def _prepare(self):
         self.matrix = self.construct_unitary(self.theta)
@@ -249,15 +241,11 @@
 
     @staticmethod
     def construct_unitary(theta) -> tf.Tensor:
-<<<<<<< HEAD
-        t = tf.cast(theta, dtype=DTYPECPX)
-        I = tf.eye(2, dtype=DTYPECPX)
-        iY = tf.cast([[0, 1], [-1, 0]], dtype=DTYPECPX)
+        dtype = DTYPES.get('DTYPECPX')
+        t = tf.cast(theta, dtype=dtype)
+        I = tf.eye(2, dtype=dtype)
+        iY = tf.cast([[0, 1], [-1, 0]], dtype=dtype)
         return tf.cos(t / 2.0) * I - tf.sin(t / 2.0) * iY
-=======
-        t = tf.cast(theta, dtype=DTYPES.get('DTYPECPX'))
-        return tf.cos(t / 2.0) * matrices.I - 1j * tf.sin(t / 2.0) * matrices.Y
->>>>>>> e6e5474e
 
     def _prepare(self):
         self.matrix = self.construct_unitary(self.theta)
@@ -353,17 +341,12 @@
         base_gates.fSim.__init__(self, q0, q1, theta, phi)
 
     def _prepare(self):
-<<<<<<< HEAD
-        th = tf.cast(self.theta, dtype=DTYPECPX)
-        I = tf.eye(2, dtype=DTYPECPX)
-        X = tf.cast([[0, 1], [1, 0]], dtype=DTYPECPX)
+        dtype = DTYPES.get('DTYPECPX')
+        th = tf.cast(self.theta, dtype=dtype)
+        I = tf.eye(2, dtype=dtype)
+        X = tf.cast([[0, 1], [1, 0]], dtype=dtype)
         rotation = tf.cos(th) * I - 1j * tf.sin(th) * X
-        phase = tf.exp(-1j * tf.cast(self.phi, dtype=DTYPECPX))
-=======
-        th = tf.cast(self.theta, dtype=DTYPES.get('DTYPECPX'))
-        rotation = tf.cos(th) * matrices.I - 1j * tf.sin(th) * matrices.X
-        phase = tf.exp(-1j * tf.cast(self.phi, dtype=DTYPES.get('DTYPECPX')))
->>>>>>> e6e5474e
+        phase = tf.exp(-1j * tf.cast(self.phi, dtype=dtype))
         self.matrix = tf.concat([tf.reshape(rotation, (4,)), [phase]], axis=0)
 
     def __call__(self, state, is_density_matrix: bool = False):
