"""Tests for the quantum_info.random_ensembles module."""

from functools import reduce

import numpy as np
import pytest

from qibo import Circuit, gates, matrices
from qibo.config import PRECISION_TOL
from qibo.quantum_info.metrics import purity
from qibo.quantum_info.random_ensembles import (
    random_clifford,
    random_density_matrix,
    random_gaussian_matrix,
    random_hermitian,
    random_pauli,
    random_pauli_hamiltonian,
    random_quantum_channel,
    random_statevector,
    random_stochastic_matrix,
    random_unitary,
    uniform_sampling_U3,
)


@pytest.mark.parametrize("seed", [None, 10])
def test_uniform_sampling_U3(backend, seed):
    with pytest.raises(TypeError):
        uniform_sampling_U3("1", seed=seed, backend=backend)
    with pytest.raises(ValueError):
        uniform_sampling_U3(0, seed=seed, backend=backend)
    with pytest.raises(TypeError):
        uniform_sampling_U3(2, seed="1", backend=backend)

    X = backend.cast(matrices.X, dtype=matrices.X.dtype)
    Y = backend.cast(matrices.Y, dtype=matrices.Y.dtype)
    Z = backend.cast(matrices.Z, dtype=matrices.Z.dtype)

    ngates = int(1e3)
    phases = uniform_sampling_U3(ngates, seed=seed, backend=backend)

    # expectation values in the 3 directions should be the same
    expectation_values = []
    for row in phases:
        row = [float(phase) for phase in row]
        circuit = Circuit(1)
        circuit.add(gates.U3(0, *row))
        state = backend.execute_circuit(circuit).state()

        expectation_values.append(
            [
                backend.np.conj(state) @ X @ state,
                backend.np.conj(state) @ Y @ state,
                backend.np.conj(state) @ Z @ state,
            ]
        )
    expectation_values = backend.cast(expectation_values)

    expectation_values = backend.np.mean(expectation_values, axis=0)

    backend.assert_allclose(expectation_values[0], expectation_values[1], atol=1e-1)
    backend.assert_allclose(expectation_values[0], expectation_values[2], atol=1e-1)


@pytest.mark.parametrize("seed", [None, 10])
def test_random_gaussian_matrix(backend, seed):
    if backend.platform != "tensorflow":
        # tensorflow raises a custom exception
        with pytest.raises(TypeError):
            dims = np.array([2])
            random_gaussian_matrix(dims, backend=backend)
        with pytest.raises(TypeError):
            dims = 2
            rank = np.array([2])
            random_gaussian_matrix(dims, rank, backend=backend)
        with pytest.raises((ValueError, RuntimeError)):
            dims = -1
            random_gaussian_matrix(dims, backend=backend)
    with pytest.raises(ValueError):
        dims, rank = 2, 4
        random_gaussian_matrix(dims, rank, backend=backend)
    with pytest.raises(TypeError):
        dims = 2
        random_gaussian_matrix(dims, seed=0.1, backend=backend)

    # just runs the function with no tests
    random_gaussian_matrix(4, seed=seed, backend=backend)
    # we should probably check whether the real and im part of the matrix
    # are gaussian


def test_random_hermitian(backend):

    if backend.platform != "tensorflow":
        global PRECISION_TOL
    else:
        PRECISION_TOL = 4e-7

    # test if function returns Hermitian operator
    dims = 4
    matrix = random_hermitian(dims, backend=backend)
    matrix_dagger = backend.np.conj(matrix).T
    norm = float(backend.calculate_matrix_norm(matrix - matrix_dagger, order=2))
    backend.assert_allclose(norm < PRECISION_TOL, True)

    # test if function returns semidefinite Hermitian operator
    dims = 4
    matrix = random_hermitian(dims, semidefinite=True, backend=backend)
    matrix_dagger = backend.np.conj(matrix).T
    norm = float(backend.calculate_matrix_norm(matrix - matrix_dagger, order=2))
    backend.assert_allclose(norm < PRECISION_TOL, True)

    eigenvalues = np.linalg.eigvalsh(backend.to_numpy(matrix))
    eigenvalues = np.real(eigenvalues)
    backend.assert_allclose(all(eigenvalues >= 0), True)

    # test if function returns normalized Hermitian operator
    dims = 4
    matrix = random_hermitian(dims, normalize=True, backend=backend)
    matrix_dagger = backend.np.conj(matrix).T
    norm = float(backend.calculate_matrix_norm(matrix - matrix_dagger, order=2))
    backend.assert_allclose(norm < PRECISION_TOL, True)

    eigenvalues = np.linalg.eigvalsh(backend.to_numpy(matrix))
    eigenvalues = np.real(eigenvalues)
    backend.assert_allclose(all(eigenvalues <= 1), True)

    # test if function returns normalized and semidefinite Hermitian operator
    dims = 4
    matrix = random_hermitian(dims, semidefinite=True, normalize=True, backend=backend)
    matrix_dagger = backend.np.conj(matrix).T
    norm = float(backend.calculate_vector_norm(matrix - matrix_dagger, order=2))
    backend.assert_allclose(norm < PRECISION_TOL, True)

    eigenvalues = np.linalg.eigvalsh(backend.to_numpy(matrix))
    eigenvalues = np.real(eigenvalues)
    backend.assert_allclose(all(eigenvalues >= 0), True)
    backend.assert_allclose(all(eigenvalues <= 1), True)


@pytest.mark.parametrize("measure", [None, "haar"])
def test_random_unitary(backend, measure):
    with pytest.raises(ValueError):
        dims = 2
        random_unitary(dims, measure="gaussian", backend=backend)

    # tests if operator is unitary (measure == "haar")
    dims = 4
    matrix = random_unitary(dims, measure=measure, backend=backend)
    matrix_dagger = backend.np.conj(matrix).T
    matrix_inv = (
        backend.np.inverse(matrix)
        if backend.platform == "pytorch"
        else np.linalg.inv(matrix)
    )
    norm = float(backend.calculate_matrix_norm(matrix_inv - matrix_dagger, order=2))
    assert norm < 1e-6


@pytest.mark.parametrize("order", ["row", "column"])
@pytest.mark.parametrize("rank", [None, 4])
@pytest.mark.parametrize("measure", [None, "haar", "bcsz"])
@pytest.mark.parametrize(
    "representation",
    [
        "chi",
        "chi-IZXY",
        "choi",
        "kraus",
        "liouville",
        "pauli",
        "pauli-IZXY",
        "stinespring",
    ],
)
def test_random_quantum_channel(backend, representation, measure, rank, order):
    with pytest.raises(TypeError):
        test = random_quantum_channel(4, representation=True, backend=backend)
    with pytest.raises(ValueError):
        test = random_quantum_channel(4, representation="Choi", backend=backend)
    with pytest.raises(ValueError):
        test = random_quantum_channel(4, measure="bcsz", order="system")

    # All subroutines are already tested elsewhere,
    # so here we only execute them once for coverage
    random_quantum_channel(
        4,
        rank=rank,
        representation=representation,
        measure=measure,
        order=order,
        backend=backend,
    )


<<<<<<< HEAD
@pytest.mark.parametrize("seed", [None, 10])
def test_random_statevector(backend, seed):
=======
@pytest.mark.parametrize("seed", [None, 10, np.random.default_rng(10)])
@pytest.mark.parametrize(
    "dtype", [None, "complex128", "complex64", "float64", "float32"]
)
def test_random_statevector(backend, dtype, seed):
    with pytest.raises(TypeError):
        dims = "10"
        random_statevector(dims, backend=backend)
    with pytest.raises(ValueError):
        dims = 0
        random_statevector(dims, backend=backend)
    with pytest.raises(TypeError):
        dims = 2
        random_statevector(dims, seed=0.1, backend=backend)
>>>>>>> 26a76242

    # tests if random statevector is a pure state
    dims = 4
    state = random_statevector(dims, dtype=dtype, seed=seed, backend=backend)
    backend.assert_allclose(
        abs(purity(state, backend=backend) - 1.0) < PRECISION_TOL, True
    )

    if dtype is not None:
        dtype = getattr(backend.np, dtype)
        state = random_statevector(dims, dtype=dtype, seed=seed, backend=backend)
        backend.assert_allclose(
            abs(purity(state, backend=backend) - 1.0) < PRECISION_TOL, True
        )


@pytest.mark.parametrize("normalize", [False, True])
@pytest.mark.parametrize("basis", [None, "pauli-IXYZ", "pauli-IZXY"])
@pytest.mark.parametrize("metric", ["hilbert-schmidt", "ginibre", "bures"])
@pytest.mark.parametrize("pure", [False, True])
@pytest.mark.parametrize("dims", [2, 4])
def test_random_density_matrix(backend, dims, pure, metric, basis, normalize):
    with pytest.raises(ValueError):
        test = random_density_matrix(dims=2, rank=3, backend=backend)
    with pytest.raises(ValueError):
        test = random_density_matrix(dims=2, metric="gaussian", backend=backend)
    with pytest.raises(ValueError):
        test = random_density_matrix(dims=2, metric=metric, basis="Pauli")

    if basis is None and normalize is True:
        with pytest.raises(ValueError):
            test = random_density_matrix(dims=dims, normalize=True)
    else:
        norm_function = (
            backend.calculate_matrix_norm
            if basis is None
            else backend.calculate_vector_norm
        )
        state = random_density_matrix(
            dims,
            pure=pure,
            metric=metric,
            basis=basis,
            normalize=normalize,
            backend=backend,
        )
        if basis is None and normalize is False:
            backend.assert_allclose(
                np.real(np.trace(backend.to_numpy(state))) <= 1.0 + PRECISION_TOL, True
            )
            backend.assert_allclose(
                np.real(np.trace(backend.to_numpy(state))) >= 1.0 - PRECISION_TOL, True
            )
            backend.assert_allclose(
                purity(state, backend=backend) <= 1.0 + PRECISION_TOL, True
            )
            if pure is True:
                backend.assert_allclose(
                    purity(state, backend=backend) >= 1.0 - PRECISION_TOL, True
                )
            norm = np.abs(
                backend.to_numpy(
                    norm_function(state - backend.np.conj(state).T, order=2)
                )
            )
            backend.assert_allclose(norm < PRECISION_TOL, True)
        else:
            normalization = 1.0 if normalize is False else 1.0 / np.sqrt(dims)
            backend.assert_allclose(state[0], normalization)
            assert all(
                np.abs(backend.to_numpy(exp_value)) <= normalization
                for exp_value in state[1:]
            )


@pytest.mark.parametrize("seed", [10])
@pytest.mark.parametrize("density_matrix", [False, True])
@pytest.mark.parametrize("return_circuit", [True, False])
@pytest.mark.parametrize("nqubits", [1, 2])
def test_random_clifford(backend, nqubits, return_circuit, density_matrix, seed):
<<<<<<< HEAD

    if backend.platform == "numba":
        pytest.skip(
            "Numba has reproducibility problems with fixed seed due to parallelization."
=======
    if backend.platform in ("cupy", "cuquantum"):
        pytest.skip("Clifford circuit decomposition AG04 not implemented for GPUs.")

    with pytest.raises(TypeError):
        test = random_clifford(
            nqubits="1", return_circuit=return_circuit, backend=backend
>>>>>>> 26a76242
        )

    backend.set_seed(seed)

    if backend.platform in ("cupy", "cuquantum"):
        result_single = matrices.S @ matrices.X @ matrices.H

        result_two = (
            np.kron(matrices.X, matrices.X)
            @ np.kron(matrices.H, matrices.H)
            @ matrices.CZ
            @ np.kron(matrices.S, matrices.S)
        )
    elif backend.platform == "pytorch":
        result_single = matrices.X @ matrices.H @ matrices.S

        result_two = (
            matrices.CNOT
            @ matrices.CZ
            @ np.kron(matrices.X, matrices.S)
            @ np.kron(matrices.H, matrices.X)
            @ np.kron(matrices.S, matrices.H)
        )

<<<<<<< HEAD
    else:  # numpy
        result_single = matrices.X @ matrices.H @ matrices.S

        result_two = (
            matrices.CNOT
            @ matrices.CZ
            @ np.kron(matrices.X, matrices.S)
            @ np.kron(matrices.H, matrices.X)
            @ matrices.CNOT
            @ np.kron(matrices.S, matrices.I)
        )
=======
    cnot_10 = Circuit(2)
    cnot_10.add(gates.CNOT(1, 0))
    cnot_10 = cnot_10.unitary(backend)
    cnot_10 = backend.to_numpy(cnot_10)

    result_single = matrices.H @ matrices.SDG @ matrices.Y

    if backend.platform in ("cupy", "cuquantum"):
        # fixed seed yields different circuits for GPU backends
        result_two = np.kron(matrices.H @ matrices.SDG, matrices.X)
        result_two = matrices.CNOT @ result_two
        result_two = (
            np.kron(matrices.S @ matrices.H, matrices.H @ matrices.SDG) @ result_two
        )
        result_two = matrices.CNOT @ result_two
    else:
        result_two = np.kron(matrices.H @ matrices.Z @ matrices.X, matrices.Z)
        result_two = matrices.CNOT @ result_two
        result_two = np.kron(matrices.H, matrices.I) @ result_two
        result_two = cnot_10 @ result_two
        result_two = np.kron(matrices.SDG, matrices.I) @ result_two
        result_two = cnot_10 @ result_two
>>>>>>> 26a76242

    result = result_single if nqubits == 1 else result_two
    result = backend.cast(result, dtype=result.dtype)

    matrix = random_clifford(
        nqubits,
        return_circuit=return_circuit,
        density_matrix=density_matrix,
        seed=seed,
        backend=backend,
    )

    if not return_circuit:
        matrix = matrix.to_circuit("AG04", density_matrix=density_matrix)

    assert matrix.density_matrix == density_matrix

    matrix = matrix.unitary(backend=backend)

    backend.assert_allclose(matrix, result, atol=PRECISION_TOL)


def test_random_pauli_errors(backend):
    with pytest.raises(ValueError):
        q, depth = 1, 0
        random_pauli(q, depth, backend=backend)
    with pytest.raises(ValueError):
        q, depth, max_qubits = 4, 1, 3
        random_pauli(q, depth, max_qubits=max_qubits, backend=backend)
    with pytest.raises(TypeError):
        q, depth = 2, 1
        subset = ["I", 0]
        random_pauli(q, depth, subset=subset, backend=backend)


def test_pauli_single(backend):
    result = np.array([[0.0 + 0.0j, 1.0 + 0.0j], [1.0 + 0.0j, 0.0 + 0.0j]])
    result = backend.cast(result, dtype=result.dtype)

    matrix = random_pauli(0, 1, 1, seed=10, backend=backend).unitary(backend=backend)
    matrix = backend.cast(matrix, dtype=matrix.dtype)

    assert (
        np.abs(
            backend.to_numpy(backend.calculate_matrix_norm(matrix - result, order=2))
        )
        < PRECISION_TOL
    )


@pytest.mark.parametrize("qubits", [2, [0, 1]])
@pytest.mark.parametrize("depth", [2])
@pytest.mark.parametrize("max_qubits", [None])
@pytest.mark.parametrize("subset", [None, ["I", "X"]])
@pytest.mark.parametrize("return_circuit", [True, False])
@pytest.mark.parametrize("density_matrix", [False, True])
@pytest.mark.parametrize("seed", [10])
def test_random_pauli(
    backend, qubits, depth, max_qubits, subset, return_circuit, density_matrix, seed
):
    result_complete_set = np.array(
        [
            [1.0 + 0.0j, 0.0 + 0.0j, 0.0 + 0.0j, 0.0 + 0.0j],
            [0.0 + 0.0j, -1.0 + 0.0j, 0.0 + 0.0j, 0.0 + 0.0j],
            [0.0 + 0.0j, 0.0 + 0.0j, 1.0 + 0.0j, 0.0 + 0.0j],
            [0.0 + 0.0j, 0.0 + 0.0j, 0.0 + 0.0j, -1.0 + 0.0j],
        ]
    )
    result_complete_set = backend.cast(
        result_complete_set, dtype=result_complete_set.dtype
    )
    result_subset = backend.cast(
        np.array(
            [
                [0.0 + 0.0j, 1.0 + 0.0j, 0.0 + 0.0j, 0.0 + 0.0j],
                [1.0 + 0.0j, 0.0 + 0.0j, 0.0 + 0.0j, 0.0 + 0.0j],
                [0.0 + 0.0j, 0.0 + 0.0j, 0.0 + 0.0j, 1.0 + 0.0j],
                [0.0 + 0.0j, 0.0 + 0.0j, 1.0 + 0.0j, 0.0 + 0.0j],
            ]
        )
    )

    matrix = random_pauli(
        qubits, depth, max_qubits, subset, return_circuit, density_matrix, seed, backend
    )

    if return_circuit:
        matrix = matrix.unitary(backend=backend)
        matrix = backend.cast(matrix, dtype=matrix.dtype)
        if subset is None:
            assert (
                float(
                    backend.calculate_matrix_norm(matrix - result_complete_set, order=2)
                )
                < PRECISION_TOL
            )
        else:
            backend.assert_allclose(
                float(backend.calculate_matrix_norm(matrix - result_subset, order=2))
                < PRECISION_TOL,
                True,
            )
    else:
        matrix = backend.np.transpose(matrix, (1, 0, 2, 3))
        matrix = [reduce(backend.np.kron, row) for row in matrix]
        matrix = reduce(backend.np.matmul, matrix)

        if subset is None:
            backend.assert_allclose(
                float(
                    backend.calculate_matrix_norm(matrix - result_complete_set, order=2)
                )
                < PRECISION_TOL,
                True,
            )
        else:
            assert (
                float(backend.calculate_matrix_norm(matrix - result_subset, order=2))
                < PRECISION_TOL
            )


@pytest.mark.parametrize("pauli_order", ["IXYZ", "IZXY"])
@pytest.mark.parametrize("normalize", [False, True])
@pytest.mark.parametrize("max_eigenvalue", [2, 3])
@pytest.mark.parametrize("nqubits", [2, 3, 4])
def test_random_pauli_hamiltonian(
    backend, nqubits, max_eigenvalue, normalize, pauli_order
):
    with pytest.raises(TypeError):
        random_pauli_hamiltonian(nqubits=[1], backend=backend)
    with pytest.raises(ValueError):
        random_pauli_hamiltonian(nqubits=0, backend=backend)
    with pytest.raises(TypeError):
        random_pauli_hamiltonian(nqubits=2, max_eigenvalue=[2], backend=backend)
    with pytest.raises(TypeError):
        random_pauli_hamiltonian(nqubits=2, normalize="True", backend=backend)
    with pytest.raises(ValueError):
        random_pauli_hamiltonian(
            nqubits=2, normalize=True, max_eigenvalue=1, backend=backend
        )
    with pytest.raises(TypeError):
        random_pauli_hamiltonian(
            nqubits, max_eigenvalue=None, normalize=True, backend=backend
        )

    _, eigenvalues = random_pauli_hamiltonian(
        nqubits, max_eigenvalue, normalize, pauli_order, backend=backend
    )

    if normalize is True:
        backend.assert_allclose(
            np.abs(backend.to_numpy(eigenvalues[0])) < PRECISION_TOL, True
        )
        backend.assert_allclose(
            np.abs(backend.to_numpy(eigenvalues[1]) - 1) < PRECISION_TOL, True
        )
        backend.assert_allclose(
            np.abs(backend.to_numpy(eigenvalues[-1]) - max_eigenvalue) < PRECISION_TOL,
            True,
        )


def test_random_stochastic_matrix(backend):
    with pytest.raises(TypeError):
        dims = np.array([1])
        random_stochastic_matrix(dims, backend=backend)
    with pytest.raises(ValueError):
        dims = 0
        random_stochastic_matrix(dims, backend=backend)
    with pytest.raises(TypeError):
        dims = 2
        random_stochastic_matrix(dims, bistochastic="True", backend=backend)
    with pytest.raises(TypeError):
        dims = 2
        random_stochastic_matrix(dims, diagonally_dominant="True", backend=backend)
    with pytest.raises(TypeError):
        dims = 2
        random_stochastic_matrix(dims, precision_tol=1, backend=backend)
    with pytest.raises(ValueError):
        dims, precision_tol = 2, -0.1
        random_stochastic_matrix(dims, precision_tol=precision_tol, backend=backend)
    with pytest.raises(TypeError):
        dims = 2
        max_iterations = 1.1
        random_stochastic_matrix(dims, max_iterations=max_iterations, backend=backend)
    with pytest.raises(ValueError):
        dims = 2
        max_iterations = -1
        random_stochastic_matrix(dims, max_iterations=max_iterations, backend=backend)
    with pytest.raises(TypeError):
        dims = 4
        random_stochastic_matrix(dims, seed=0.1, backend=backend)

    # tests if matrix is row-stochastic
    dims = 4
    matrix = random_stochastic_matrix(dims, backend=backend)
    sum_rows = backend.np.sum(matrix, axis=1)

    backend.assert_allclose(all(sum_rows < 1 + PRECISION_TOL), True)
    backend.assert_allclose(all(sum_rows > 1 - PRECISION_TOL), True)

    # tests if matrix is diagonally dominant
    dims = 4
    matrix = random_stochastic_matrix(
        dims, diagonally_dominant=True, max_iterations=1000, backend=backend
    )

    sum_rows = backend.np.sum(matrix, axis=1)

    backend.assert_allclose(all(sum_rows < 1 + PRECISION_TOL), True)
    backend.assert_allclose(all(sum_rows > 1 - PRECISION_TOL), True)

    backend.assert_allclose(all(2 * backend.np.diag(matrix) - sum_rows > 0), True)

    # tests if matrix is bistochastic
    dims = 4
    matrix = random_stochastic_matrix(dims, bistochastic=True, backend=backend)
    sum_rows = backend.np.sum(matrix, axis=1)
    column_rows = backend.np.sum(matrix, axis=0)

    backend.assert_allclose(all(sum_rows < 1 + PRECISION_TOL), True)
    backend.assert_allclose(all(sum_rows > 1 - PRECISION_TOL), True)

    backend.assert_allclose(all(column_rows < 1 + PRECISION_TOL), True)
    backend.assert_allclose(all(column_rows > 1 - PRECISION_TOL), True)

    # tests if matrix is bistochastic and diagonally dominant
    dims = 4
    matrix = random_stochastic_matrix(
        dims,
        bistochastic=True,
        diagonally_dominant=True,
        max_iterations=1000,
        backend=backend,
    )
    sum_rows = backend.np.sum(matrix, axis=1)
    column_rows = backend.np.sum(matrix, axis=0)

    backend.assert_allclose(all(sum_rows < 1 + PRECISION_TOL), True)
    backend.assert_allclose(all(sum_rows > 1 - PRECISION_TOL), True)

    backend.assert_allclose(all(column_rows < 1 + PRECISION_TOL), True)
    backend.assert_allclose(all(column_rows > 1 - PRECISION_TOL), True)

    backend.assert_allclose(all(2 * backend.np.diag(matrix) - sum_rows > 0), True)
    backend.assert_allclose(all(2 * backend.np.diag(matrix) - column_rows > 0), True)

    # tests warning for max_iterations
    dims = 4
    random_stochastic_matrix(dims, bistochastic=True, max_iterations=1, backend=backend)<|MERGE_RESOLUTION|>--- conflicted
+++ resolved
@@ -193,25 +193,11 @@
     )
 
 
-<<<<<<< HEAD
 @pytest.mark.parametrize("seed", [None, 10])
-def test_random_statevector(backend, seed):
-=======
-@pytest.mark.parametrize("seed", [None, 10, np.random.default_rng(10)])
 @pytest.mark.parametrize(
     "dtype", [None, "complex128", "complex64", "float64", "float32"]
 )
 def test_random_statevector(backend, dtype, seed):
-    with pytest.raises(TypeError):
-        dims = "10"
-        random_statevector(dims, backend=backend)
-    with pytest.raises(ValueError):
-        dims = 0
-        random_statevector(dims, backend=backend)
-    with pytest.raises(TypeError):
-        dims = 2
-        random_statevector(dims, seed=0.1, backend=backend)
->>>>>>> 26a76242
 
     # tests if random statevector is a pure state
     dims = 4
@@ -292,56 +278,24 @@
 @pytest.mark.parametrize("return_circuit", [True, False])
 @pytest.mark.parametrize("nqubits", [1, 2])
 def test_random_clifford(backend, nqubits, return_circuit, density_matrix, seed):
-<<<<<<< HEAD
-
-    if backend.platform == "numba":
-        pytest.skip(
-            "Numba has reproducibility problems with fixed seed due to parallelization."
-=======
     if backend.platform in ("cupy", "cuquantum"):
         pytest.skip("Clifford circuit decomposition AG04 not implemented for GPUs.")
 
     with pytest.raises(TypeError):
         test = random_clifford(
             nqubits="1", return_circuit=return_circuit, backend=backend
->>>>>>> 26a76242
-        )
-
-    backend.set_seed(seed)
-
-    if backend.platform in ("cupy", "cuquantum"):
-        result_single = matrices.S @ matrices.X @ matrices.H
-
-        result_two = (
-            np.kron(matrices.X, matrices.X)
-            @ np.kron(matrices.H, matrices.H)
-            @ matrices.CZ
-            @ np.kron(matrices.S, matrices.S)
-        )
-    elif backend.platform == "pytorch":
-        result_single = matrices.X @ matrices.H @ matrices.S
-
-        result_two = (
-            matrices.CNOT
-            @ matrices.CZ
-            @ np.kron(matrices.X, matrices.S)
-            @ np.kron(matrices.H, matrices.X)
-            @ np.kron(matrices.S, matrices.H)
-        )
-
-<<<<<<< HEAD
-    else:  # numpy
-        result_single = matrices.X @ matrices.H @ matrices.S
-
-        result_two = (
-            matrices.CNOT
-            @ matrices.CZ
-            @ np.kron(matrices.X, matrices.S)
-            @ np.kron(matrices.H, matrices.X)
-            @ matrices.CNOT
-            @ np.kron(matrices.S, matrices.I)
-        )
-=======
+        )
+    with pytest.raises(ValueError):
+        test = random_clifford(
+            nqubits=-1, return_circuit=return_circuit, backend=backend
+        )
+    with pytest.raises(TypeError):
+        test = random_clifford(nqubits, return_circuit="True", backend=backend)
+    with pytest.raises(TypeError):
+        test = random_clifford(
+            nqubits, return_circuit=return_circuit, seed=0.1, backend=backend
+        )
+
     cnot_10 = Circuit(2)
     cnot_10.add(gates.CNOT(1, 0))
     cnot_10 = cnot_10.unitary(backend)
@@ -364,7 +318,6 @@
         result_two = cnot_10 @ result_two
         result_two = np.kron(matrices.SDG, matrices.I) @ result_two
         result_two = cnot_10 @ result_two
->>>>>>> 26a76242
 
     result = result_single if nqubits == 1 else result_two
     result = backend.cast(result, dtype=result.dtype)
