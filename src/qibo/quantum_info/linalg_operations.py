--- conflicted
+++ resolved
@@ -216,9 +216,36 @@
     return backend.calculate_matrix_power(matrix, power)
 
 
-<<<<<<< HEAD
-def schmidt_decomposition(
+def singular_value_decomposition(matrix, backend=None):
+    """Calculate the Singular Value Decomposition (SVD) of ``matrix``.
+
+    Given an :math:`M \\times N` complex matrix :math:`A`, its SVD is given by
+
+    .. math:
+        A = U \\, S \\, V^{\\dagger} \\, ,
+
+    where :math:`U` and :math:`V` are, respectively, an :math:`M \\times M`
+    and an :math:`N \\times N` complex unitary matrices, and :math:`S` is an
+    :math:`M \\times N` diagonal matrix with the singular values of :math:`A`.
+
+    Args:
+        matrix (ndarray): matrix whose SVD to calculate.
+        backend (:class:`qibo.backends.abstract.Backend`, optional): backend
+            to be used in the execution. If ``None``, it uses
+            :class:`qibo.backends.GlobalBackend`. Defaults to ``None``.
+
+    Returns:
+        ndarray, ndarray, ndarray: Singular value decomposition of :math:`A`.
+    """
+    backend = _check_backend(backend)
+
+    return backend.calculate_singular_value_decomposition(matrix)
+
+  
+  def schmidt_decomposition(
+
     state, partition: Union[List[int], Tuple[int, ...]], backend=None
+
 ):
     backend = _check_backend(backend)
 
@@ -226,6 +253,8 @@
     if not nqubits.is_integer():
         raise_error(ValueError, f"dimensions of ``state`` must be a power of 2.")
 
+
+
     nqubits = int(nqubits)
     partition_2 = set(list(range(nqubits))) ^ set(partition)
 
@@ -233,32 +262,6 @@
     tensor = backend.np.transpose(tensor, partition + partition_2)
     tensor = backend.np.reshape(tensor, 2 ** len(partition), -1)
 
-    U, S, Vh = singular_value_decomposition(tensor, backend=backend)
-
-    return U, S, Vh
-=======
-def singular_value_decomposition(matrix, backend=None):
-    """Calculate the Singular Value Decomposition (SVD) of ``matrix``.
-
-    Given an :math:`M \\times N` complex matrix :math:`A`, its SVD is given by
-
-    .. math:
-        A = U \\, S \\, V^{\\dagger} \\, ,
-
-    where :math:`U` and :math:`V` are, respectively, an :math:`M \\times M`
-    and an :math:`N \\times N` complex unitary matrices, and :math:`S` is an
-    :math:`M \\times N` diagonal matrix with the singular values of :math:`A`.
-
-    Args:
-        matrix (ndarray): matrix whose SVD to calculate.
-        backend (:class:`qibo.backends.abstract.Backend`, optional): backend
-            to be used in the execution. If ``None``, it uses
-            :class:`qibo.backends.GlobalBackend`. Defaults to ``None``.
-
-    Returns:
-        ndarray, ndarray, ndarray: Singular value decomposition of :math:`A`.
-    """
-    backend = _check_backend(backend)
-
-    return backend.calculate_singular_value_decomposition(matrix)
->>>>>>> 0e5262cb
+
+
+    return singular_value_decomposition(tensor, backend=backend)