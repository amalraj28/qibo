import numpy as np
import pytest

from qibo import gates
from qibo.models import Circuit
from qibo.quantum_info import *


def test_purity(backend):
    with pytest.raises(TypeError):
        state = np.random.rand(2, 3)
        state = backend.cast(state, dtype=state.dtype)
        test = purity(state)

    state = np.array([1.0, 0.0, 0.0, 0.0])
    state = backend.cast(state, dtype=state.dtype)
    backend.assert_allclose(purity(state), 1.0)

    state = np.outer(np.conj(state), state)
    state = backend.cast(state, dtype=state.dtype)
    backend.assert_allclose(purity(state), 1.0)

    dim = 4
    state = backend.identity_density_matrix(2)
    backend.assert_allclose(purity(state), 1.0 / dim)


<<<<<<< HEAD
@pytest.mark.parametrize("validate", [True, False])
@pytest.mark.parametrize("base", [2, 10, np.e, 5])
@pytest.mark.parametrize("bipartition", [[0], [1]])
def test_concurrence_and_formation(backend, bipartition, base, validate):
    with pytest.raises(TypeError):
        state = np.random.rand(2, 3)
        state = backend.cast(state, dtype=state.dtype)
        test = concurrence(
            state, bipartition=bipartition, validate=validate, backend=backend
        )
    with pytest.raises(TypeError):
        state = random_statevector(4, backend=backend)
        test = concurrence(
            state, bipartition=bipartition, validate="True", backend=backend
        )

    if validate is True:
        with pytest.raises(NotImplementedError):
            state = backend.identity_density_matrix(2, normalize=False)
            test = concurrence(state, bipartition=bipartition, backend=backend)

    nqubits = 2
    dim = 2**nqubits
    state = random_statevector(dim, backend=backend)
    concur = concurrence(
        state, bipartition=bipartition, validate=validate, backend=backend
    )
    ent_form = entanglement_of_formation(
        state, bipartition=bipartition, base=base, validate=validate, backend=backend
    )
    backend.assert_allclose(0.0 <= concur <= np.sqrt(2), True)
    backend.assert_allclose(0.0 <= ent_form <= 1.0, True)

    state = np.kron(
        random_density_matrix(2, pure=True, backend=backend),
        random_density_matrix(2, pure=True, backend=backend),
    )
    concur = concurrence(state, bipartition, validate=validate, backend=backend)
    ent_form = entanglement_of_formation(
        state, bipartition=bipartition, base=base, validate=validate, backend=backend
    )
    backend.assert_allclose(concur, 0.0, atol=10 * PRECISION_TOL)
    backend.assert_allclose(ent_form, 0.0, atol=PRECISION_TOL)


def test_entropy_errors(backend):
=======
@pytest.mark.parametrize("validate", [False, True])
@pytest.mark.parametrize("base", [2, 10, np.e, 5])
def test_entropy(backend, base, validate):
>>>>>>> 5db8b03c
    with pytest.raises(ValueError):
        state = np.array([1.0, 0.0])
        state = backend.cast(state, dtype=state.dtype)
        test = entropy(state, 0, validate=validate, backend=backend)
    with pytest.raises(TypeError):
        state = np.random.rand(2, 3)
        state = backend.cast(state, dtype=state.dtype)
        test = entropy(state, base=base, validate=validate, backend=backend)
    if backend.__class__.__name__ == "CupyBackend":
        with pytest.raises(NotImplementedError):
            state = random_unitary(4)
            state = backend.cast(state, dtype=state.dtype)
            test = entropy(state, base=base, validate=True, backend=backend)

    state = np.array([1.0, 0.0])
    state = backend.cast(state, dtype=state.dtype)
    backend.assert_allclose(entropy(state, backend=backend), 0.0)

    state = np.array([1.0, 0.0, 0.0, 0.0])
    state = np.outer(state, state)
    state = backend.cast(state, dtype=state.dtype)

    nqubits = 2
    state = backend.identity_density_matrix(nqubits)
    if base == 2:
        test = 2.0
    elif base == 10:
        test = 0.6020599913279624
    elif base == np.e:
        test = 1.3862943611198906
    else:
        test = 0.8613531161467861

    backend.assert_allclose(
        backend.calculate_norm(
            entropy(state, base, validate=validate, backend=backend) - test
        )
        < PRECISION_TOL,
        True,
    )


@pytest.mark.parametrize("validate", [False, True])
@pytest.mark.parametrize("base", [2, 10, np.e, 5])
@pytest.mark.parametrize("bipartition", [[0], [1]])
def test_entanglement_entropy(backend, bipartition, base, validate):
    with pytest.raises(ValueError):
        state = np.array([1.0, 0.0])
        state = backend.cast(state, dtype=state.dtype)
        test = entanglement_entropy(
            state, bipartition=bipartition, base=0, validate=validate, backend=backend
        )
    with pytest.raises(TypeError):
        state = np.random.rand(2, 3)
        state = backend.cast(state, dtype=state.dtype)
        test = entanglement_entropy(
            state,
            bipartition=bipartition,
            base=base,
            validate=validate,
            backend=backend,
        )
    if backend.__class__.__name__ == "CupyBackend":
        with pytest.raises(NotImplementedError):
            state = random_unitary(4)
            state = backend.cast(state, dtype=state.dtype)
            test = entanglement_entropy(
                state,
                bipartition=bipartition,
                base=base,
                validate=True,
                backend=backend,
            )

    # Bell state
    state = np.array([1.0, 0.0, 0.0, 1.0]) / np.sqrt(2)
    state = backend.cast(state, dtype=state.dtype)

    entang_entrop = entanglement_entropy(
        state, bipartition=bipartition, base=base, validate=validate, backend=backend
    )

    if base == 2:
        test = 1.0
    elif base == 10:
        test = 0.30102999566398125
    elif base == np.e:
        test = 0.6931471805599454
    else:
        test = 0.4306765580733931

    backend.assert_allclose(entang_entrop, test, atol=PRECISION_TOL)

    # Product state
    state = np.kron(
        random_statevector(2, backend=backend), random_statevector(2, backend=backend)
    )

    entang_entrop = entanglement_entropy(
        state, bipartition=bipartition, base=base, validate=validate, backend=backend
    )

    backend.assert_allclose(entang_entrop, 0.0, atol=PRECISION_TOL)


def test_trace_distance(backend):
    with pytest.raises(TypeError):
        state = np.random.rand(2, 2)
        target = np.random.rand(4, 4)
        state = backend.cast(state, dtype=state.dtype)
        target = backend.cast(target, dtype=target.dtype)
        trace_distance(state, target, backend=backend)
    with pytest.raises(TypeError):
        state = np.random.rand(2, 2, 2)
        target = np.random.rand(2, 2, 2)
        state = backend.cast(state, dtype=state.dtype)
        target = backend.cast(target, dtype=target.dtype)
        trace_distance(state, target, backend=backend)
    with pytest.raises(TypeError):
        state = np.array([])
        target = np.array([])
        state = backend.cast(state, dtype=state.dtype)
        target = backend.cast(target, dtype=state.dtype)
        trace_distance(state, target, backend=backend)

    state = np.array([1.0, 0.0, 0.0, 0.0])
    target = np.array([1.0, 0.0, 0.0, 0.0])
    state = backend.cast(state, dtype=state.dtype)
    target = backend.cast(target, dtype=target.dtype)
    backend.assert_allclose(trace_distance(state, target, backend=backend), 0.0)
    backend.assert_allclose(
        trace_distance(state, target, validate=True, backend=backend), 0.0
    )

    state = np.outer(np.conj(state), state)
    target = np.outer(np.conj(target), target)
    state = backend.cast(state, dtype=state.dtype)
    target = backend.cast(target, dtype=target.dtype)
    backend.assert_allclose(trace_distance(state, target, backend=backend), 0.0)
    backend.assert_allclose(
        trace_distance(state, target, validate=True, backend=backend), 0.0
    )

    state = np.array([0.0, 1.0, 0.0, 0.0])
    target = np.array([1.0, 0.0, 0.0, 0.0])
    state = backend.cast(state, dtype=state.dtype)
    target = backend.cast(target, dtype=target.dtype)
    backend.assert_allclose(trace_distance(state, target, backend=backend), 1.0)
    backend.assert_allclose(
        trace_distance(state, target, validate=True, backend=backend), 1.0
    )


def test_hilbert_schmidt_distance(backend):
    with pytest.raises(TypeError):
        state = np.random.rand(2, 2)
        target = np.random.rand(4, 4)
        state = backend.cast(state, dtype=state.dtype)
        target = backend.cast(target, dtype=target.dtype)
        hilbert_schmidt_distance(
            state,
            target,
        )
    with pytest.raises(TypeError):
        state = np.random.rand(2, 2, 2)
        target = np.random.rand(2, 2, 2)
        state = backend.cast(state, dtype=state.dtype)
        target = backend.cast(target, dtype=target.dtype)
        hilbert_schmidt_distance(state, target)
    with pytest.raises(TypeError):
        state = np.array([])
        target = np.array([])
        state = backend.cast(state, dtype=state.dtype)
        target = backend.cast(target, dtype=target.dtype)
        hilbert_schmidt_distance(state, target)

    state = np.array([1.0, 0.0, 0.0, 0.0])
    target = np.array([1.0, 0.0, 0.0, 0.0])
    state = backend.cast(state, dtype=state.dtype)
    target = backend.cast(target, dtype=target.dtype)
    backend.assert_allclose(hilbert_schmidt_distance(state, target), 0.0)

    state = np.outer(np.conj(state), state)
    target = np.outer(np.conj(target), target)
    state = backend.cast(state, dtype=state.dtype)
    target = backend.cast(target, dtype=target.dtype)
    backend.assert_allclose(hilbert_schmidt_distance(state, target), 0.0)

    state = np.array([0.0, 1.0, 0.0, 0.0])
    target = np.array([1.0, 0.0, 0.0, 0.0])
    state = backend.cast(state, dtype=state.dtype)
    target = backend.cast(target, dtype=target.dtype)
    backend.assert_allclose(hilbert_schmidt_distance(state, target), 2.0)


def test_fidelity_and_bures(backend):
    with pytest.raises(TypeError):
        state = np.random.rand(2, 2)
        target = np.random.rand(4, 4)
        state = backend.cast(state, dtype=state.dtype)
        target = backend.cast(target, dtype=target.dtype)
        fidelity(state, target)
    with pytest.raises(TypeError):
        state = np.random.rand(2, 2, 2)
        target = np.random.rand(2, 2, 2)
        state = backend.cast(state, dtype=state.dtype)
        target = backend.cast(target, dtype=target.dtype)
        fidelity(state, target)
    with pytest.raises(ValueError):
        state = np.random.rand(2, 2)
        target = np.random.rand(2, 2)
        state = backend.cast(state, dtype=state.dtype)
        target = backend.cast(target, dtype=target.dtype)
        fidelity(state, target, validate=True)

    state = np.array([0.0, 0.0, 0.0, 1.0])
    target = np.array([0.0, 0.0, 0.0, 1.0])
    state = backend.cast(state, dtype=state.dtype)
    target = backend.cast(target, dtype=target.dtype)
    backend.assert_allclose(fidelity(state, target), 1.0)
    backend.assert_allclose(bures_angle(state, target), 0.0)
    backend.assert_allclose(bures_distance(state, target), 0.0)

    state = np.outer(np.conj(state), state)
    target = np.outer(np.conj(target), target)
    state = backend.cast(state, dtype=state.dtype)
    target = backend.cast(target, dtype=target.dtype)
    backend.assert_allclose(fidelity(state, target), 1.0)
    backend.assert_allclose(bures_angle(state, target), 0.0)
    backend.assert_allclose(bures_distance(state, target), 0.0)

    state = np.array([0.0, 1.0, 0.0, 0.0])
    target = np.array([0.0, 0.0, 0.0, 1.0])
    state = backend.cast(state, dtype=state.dtype)
    target = backend.cast(target, dtype=target.dtype)
    backend.assert_allclose(fidelity(state, target), 0.0)
    backend.assert_allclose(bures_angle(state, target), np.arccos(0.0))
    backend.assert_allclose(bures_distance(state, target), np.sqrt(2))


def test_process_fidelity(backend):
    d = 2
    with pytest.raises(TypeError):
        channel = np.random.rand(d**2, d**2)
        target = np.random.rand(d**2, d**2, 1)
        channel = backend.cast(channel, dtype=channel.dtype)
        target = backend.cast(target, dtype=target.dtype)
        process_fidelity(channel, target, backend=backend)
    with pytest.raises(TypeError):
        channel = np.random.rand(d**2, d**2)
        channel = backend.cast(channel, dtype=channel.dtype)
        process_fidelity(channel, validate=True, backend=backend)
    with pytest.raises(TypeError):
        channel = np.random.rand(d**2, d**2)
        target = np.random.rand(d**2, d**2)
        channel = backend.cast(channel, dtype=channel.dtype)
        target = backend.cast(target, dtype=target.dtype)
        process_fidelity(channel, target, validate=True, backend=backend)

    channel = np.eye(d**2)
    channel = backend.cast(channel, dtype=channel.dtype)
    backend.assert_allclose(process_fidelity(channel, backend=backend), 1.0)
    backend.assert_allclose(process_fidelity(channel, channel, backend=backend), 1.0)
    backend.assert_allclose(average_gate_fidelity(channel, backend=backend), 1.0)
    backend.assert_allclose(
        average_gate_fidelity(channel, channel, backend=backend), 1.0
    )
    backend.assert_allclose(gate_error(channel, backend=backend), 0.0)
    backend.assert_allclose(gate_error(channel, channel, backend=backend), 0.0)


def test_meyer_wallach_entanglement(backend):
    nqubits = 2

    circuit1 = Circuit(nqubits)
    circuit1.add([gates.RX(0, np.pi / 4)] for _ in range(nqubits))

    circuit2 = Circuit(nqubits)
    circuit2.add([gates.RX(0, np.pi / 4)] for _ in range(nqubits))
    circuit2.add(gates.CNOT(0, 1))

    backend.assert_allclose(
        meyer_wallach_entanglement(circuit1, backend=backend) < PRECISION_TOL, True
    )

    backend.assert_allclose(
        abs(meyer_wallach_entanglement(circuit2, backend=backend) - 0.5)
        < PRECISION_TOL,
        True,
    )


def test_entangling_capability(backend):
    with pytest.raises(TypeError):
        circuit = Circuit(1)
        samples = 0.5
        entangling_capability(circuit, samples, backend=backend)

    nqubits = 2
    samples = 500

    c1 = Circuit(nqubits)
    c1.add([gates.RX(q, 0, trainable=True) for q in range(nqubits)])
    c1.add(gates.CNOT(0, 1))
    c1.add([gates.RX(q, 0, trainable=True) for q in range(nqubits)])
    ent_mw1 = entangling_capability(c1, samples, backend=backend)

    c2 = Circuit(nqubits)
    c2.add(gates.H(0))
    c2.add(gates.CNOT(0, 1))
    c2.add(gates.RX(0, 0, trainable=True))
    ent_mw2 = entangling_capability(c2, samples, backend=backend)

    c3 = Circuit(nqubits)
    ent_mw3 = entangling_capability(c3, samples, backend=backend)

    backend.assert_allclose(ent_mw3 < ent_mw1 < ent_mw2, True)


def test_expressibility(backend):
    with pytest.raises(TypeError):
        circuit = Circuit(1)
        t = 0.5
        samples = 10
        expressibility(circuit, t, samples, backend=backend)
    with pytest.raises(TypeError):
        circuit = Circuit(1)
        t = 1
        samples = 0.5
        expressibility(circuit, t, samples, backend=backend)

    nqubits = 2
    samples = 500
    t = 1

    c1 = Circuit(nqubits)
    c1.add([gates.RX(q, 0, trainable=True) for q in range(nqubits)])
    c1.add(gates.CNOT(0, 1))
    c1.add([gates.RX(q, 0, trainable=True) for q in range(nqubits)])
    expr_1 = expressibility(c1, t, samples, backend=backend)

    c2 = Circuit(nqubits)
    c2.add(gates.H(0))
    c2.add(gates.CNOT(0, 1))
    c2.add(gates.RX(0, 0, trainable=True))
    expr_2 = expressibility(c2, t, samples, backend=backend)

    c3 = Circuit(nqubits)
    expr_3 = expressibility(c3, t, samples, backend=backend)

    backend.assert_allclose(expr_1 < expr_2 < expr_3, True)<|MERGE_RESOLUTION|>--- conflicted
+++ resolved
@@ -25,7 +25,6 @@
     backend.assert_allclose(purity(state), 1.0 / dim)
 
 
-<<<<<<< HEAD
 @pytest.mark.parametrize("validate", [True, False])
 @pytest.mark.parametrize("base", [2, 10, np.e, 5])
 @pytest.mark.parametrize("bipartition", [[0], [1]])
@@ -71,12 +70,9 @@
     backend.assert_allclose(ent_form, 0.0, atol=PRECISION_TOL)
 
 
-def test_entropy_errors(backend):
-=======
 @pytest.mark.parametrize("validate", [False, True])
 @pytest.mark.parametrize("base", [2, 10, np.e, 5])
 def test_entropy(backend, base, validate):
->>>>>>> 5db8b03c
     with pytest.raises(ValueError):
         state = np.array([1.0, 0.0])
         state = backend.cast(state, dtype=state.dtype)
