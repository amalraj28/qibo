"""Tests for qibo.models.encodings"""

import math
from itertools import product

import numpy as np
import pytest
from scipy.optimize import curve_fit

from qibo import Circuit, gates
from qibo.models.encodings import (
    comp_basis_encoder,
    entangling_layer,
    phase_encoder,
    unary_encoder,
    unary_encoder_random_gaussian,
)


def gaussian(x, a, b, c):
    """Gaussian used in the `unary_encoder_random_gaussian test"""
    return np.exp(a * x**2 + b * x + c)


@pytest.mark.parametrize(
    "basis_element", [5, "101", ["1", "0", "1"], [1, 0, 1], ("1", "0", "1"), (1, 0, 1)]
)
def test_comp_basis_encoder(backend, basis_element):
    with pytest.raises(TypeError):
        circuit = comp_basis_encoder(2.3)
    with pytest.raises(ValueError):
        circuit = comp_basis_encoder("0b001")
    with pytest.raises(ValueError):
        circuit = comp_basis_encoder("001", nqubits=2)
    with pytest.raises(TypeError):
        circuit = comp_basis_encoder("001", nqubits=3.1)
    with pytest.raises(ValueError):
        circuit = comp_basis_encoder(3)

    zero = np.array([1, 0], dtype=complex)
    one = np.array([0, 1], dtype=complex)
    target = np.kron(one, np.kron(zero, one))
    target = backend.cast(target, dtype=target.dtype)

    if isinstance(basis_element, int):
        state = comp_basis_encoder(basis_element, nqubits=3)
    else:
        state = comp_basis_encoder(basis_element)

    state = backend.execute_circuit(state).state()

    backend.assert_allclose(state, target)


@pytest.mark.parametrize("kind", [None, list])
@pytest.mark.parametrize("rotation", ["RX", "RY", "RZ"])
def test_phase_encoder(backend, rotation, kind):
    sampler = np.random.default_rng(1)

    nqubits = 3
    dims = 2**nqubits

    with pytest.raises(TypeError):
        data = sampler.random((nqubits, nqubits))
        data = backend.cast(data, dtype=data.dtype)
        phase_encoder(data, rotation=rotation)
    with pytest.raises(TypeError):
        data = sampler.random(nqubits)
        data = backend.cast(data, dtype=data.dtype)
        phase_encoder(data, rotation=True)
    with pytest.raises(ValueError):
        data = sampler.random(nqubits)
        data = backend.cast(data, dtype=data.dtype)
        phase_encoder(data, rotation="rzz")

    phases = np.random.rand(nqubits)

    if rotation in ["RX", "RY"]:
        functions = list(product([np.cos, np.sin], repeat=nqubits))
        target = []
        for row in functions:
            elem = 1.0
            for phase, func in zip(phases, row):
                elem *= func(phase / 2)
                if rotation == "RX" and func.__name__ == "sin":
                    elem *= -1.0j
            target.append(elem)
    else:
        target = [np.exp(-0.5j * sum(phases))] + [0.0] * (dims - 1)

    target = np.array(target, dtype=complex)
    target = backend.cast(target, dtype=target.dtype)

    if kind is not None:
        phases = kind(phases)

    state = phase_encoder(phases, rotation=rotation)
    state = backend.execute_circuit(state).state()

    backend.assert_allclose(state, target)


@pytest.mark.parametrize("kind", [None, list])
@pytest.mark.parametrize("architecture", ["tree", "diagonal"])
@pytest.mark.parametrize("nqubits", [8])
def test_unary_encoder(backend, nqubits, architecture, kind):
    sampler = np.random.default_rng(1)

    with pytest.raises(TypeError):
        data = sampler.random((nqubits, nqubits))
        data = backend.cast(data, dtype=data.dtype)
        unary_encoder(data, architecture=architecture)
    with pytest.raises(TypeError):
        data = sampler.random(nqubits)
        data = backend.cast(data, dtype=data.dtype)
        unary_encoder(data, architecture=True)
    with pytest.raises(ValueError):
        data = sampler.random(nqubits)
        data = backend.cast(data, dtype=data.dtype)
        unary_encoder(data, architecture="semi-diagonal")
    if architecture == "tree":
        with pytest.raises(ValueError):
            data = sampler.random(nqubits + 1)
            data = backend.cast(data, dtype=data.dtype)
            unary_encoder(data, architecture=architecture)

    # sampling random data in interval [-1, 1]
    sampler = np.random.default_rng(1)
    data = 2 * sampler.random(nqubits) - 1
<<<<<<< HEAD
    data = data.tolist() if kind is not None else backend.cast(data, dtype=data.dtype)
=======
    data = kind(data) if kind is not None else backend.cast(data, dtype=data.dtype)
>>>>>>> 3474d5eb

    circuit = unary_encoder(data, architecture=architecture)
    state = backend.execute_circuit(circuit).state()
    indexes = np.flatnonzero(state)
    state = backend.np.real(state[indexes])

<<<<<<< HEAD
    backend.assert_allclose(
        state,
        backend.cast(data, dtype=backend.dtype) / backend.calculate_norm(data, order=2),
    )
=======
    backend.assert_allclose(state, backend.cast(data) / backend.calculate_norm(data, 2))
>>>>>>> 3474d5eb


@pytest.mark.parametrize("seed", [None, 10, np.random.default_rng(10)])
@pytest.mark.parametrize("nqubits", [8])
def test_unary_encoder_random_gaussian(backend, nqubits, seed):
    """Tests if encoded vector are random variables sampled from
    Gaussian distribution with 0.0 mean and variance close to the norm
    of the random Gaussian vector that was encoded."""
    with pytest.raises(TypeError):
        unary_encoder_random_gaussian("1", seed=seed)
    with pytest.raises(ValueError):
        unary_encoder_random_gaussian(-1, seed=seed)
    with pytest.raises(ValueError):
        unary_encoder_random_gaussian(3, seed=seed)
    with pytest.raises(TypeError):
        unary_encoder_random_gaussian(nqubits, architecture=True, seed=seed)
    with pytest.raises(NotImplementedError):
        unary_encoder_random_gaussian(nqubits, architecture="diagonal", seed=seed)
    with pytest.raises(TypeError):
        unary_encoder_random_gaussian(nqubits, seed="seed")

    samples = int(1e2)

    local_state = np.random.default_rng(seed) if seed in [None, 10] else seed

    amplitudes = []
    for _ in range(samples):
        circuit = unary_encoder_random_gaussian(nqubits, seed=local_state)
        state = backend.execute_circuit(circuit).state()
        indexes = np.flatnonzero(state)
        state = np.real(state[indexes])
        amplitudes += [float(elem) for elem in list(state)]

    y, x = np.histogram(amplitudes, bins=50, density=True)
    x = (x[:-1] + x[1:]) / 2

    params, _ = curve_fit(gaussian, x, y)

    stddev = np.sqrt(-1 / (2 * params[0]))
    mean = stddev**2 * params[1]

    theoretical_norm = (
        math.sqrt(2) * math.gamma((nqubits + 1) / 2) / math.gamma(nqubits / 2)
    )
    theoretical_norm = 1.0 / theoretical_norm

    backend.assert_allclose(0.0, mean, atol=1e-1)
    backend.assert_allclose(stddev, theoretical_norm, atol=1e-1)


def test_entangling_layer_errors():
    with pytest.raises(TypeError):
        entangling_layer(10.5)
    with pytest.raises(ValueError):
        entangling_layer(-4)
    with pytest.raises(TypeError):
        entangling_layer(10, architecture=True)
    with pytest.raises(NotImplementedError):
        entangling_layer(10, architecture="qibo")
    with pytest.raises(TypeError):
        entangling_layer(10, closed_boundary="True")
    with pytest.raises(NotImplementedError):
        entangling_layer(10, entangling_gate=gates.GeneralizedfSim)
    with pytest.raises(NotImplementedError):
        entangling_layer(10, entangling_gate=gates.TOFFOLI)


@pytest.mark.parametrize("closed_boundary", [False, True])
@pytest.mark.parametrize("entangling_gate", ["CNOT", gates.CZ, gates.RBS])
@pytest.mark.parametrize(
    "architecture", ["diagonal", "shifted", "even-layer", "odd-layer"]
)
@pytest.mark.parametrize("nqubits", [4, 9])
def test_entangling_layer(nqubits, architecture, entangling_gate, closed_boundary):
    target_circuit = Circuit(nqubits)
    if architecture == "diagonal":
        target_circuit.add(
            _helper_entangling_test(entangling_gate, qubit)
            for qubit in range(nqubits - 1)
        )
    elif architecture == "even-layer":
        target_circuit.add(
            _helper_entangling_test(entangling_gate, qubit)
            for qubit in range(0, nqubits - 1, 2)
        )
    elif architecture == "odd-layer":
        target_circuit.add(
            _helper_entangling_test(entangling_gate, qubit)
            for qubit in range(1, nqubits - 1, 2)
        )
    else:
        target_circuit.add(
            _helper_entangling_test(entangling_gate, qubit)
            for qubit in range(0, nqubits - 1, 2)
        )
        target_circuit.add(
            _helper_entangling_test(entangling_gate, qubit)
            for qubit in range(1, nqubits - 1, 2)
        )

    if closed_boundary:
        target_circuit.add(_helper_entangling_test(entangling_gate, nqubits - 1, 0))

    circuit = entangling_layer(nqubits, architecture, entangling_gate, closed_boundary)
    for gate, target in zip(circuit.queue, target_circuit.queue):
        assert gate.__class__.__name__ == target.__class__.__name__


def _helper_entangling_test(gate, qubit_0, qubit_1=None):
    """Creates two-qubit gate with of without parameters."""
    if qubit_1 is None:
        qubit_1 = qubit_0 + 1

    if callable(gate) and gate.__name__ == "RBS":
        return gate(qubit_0, qubit_1, 0.0)

    if gate == "CNOT":
        gate = gates.CNOT

    return gate(qubit_0, qubit_1)<|MERGE_RESOLUTION|>--- conflicted
+++ resolved
@@ -127,25 +127,14 @@
     # sampling random data in interval [-1, 1]
     sampler = np.random.default_rng(1)
     data = 2 * sampler.random(nqubits) - 1
-<<<<<<< HEAD
-    data = data.tolist() if kind is not None else backend.cast(data, dtype=data.dtype)
-=======
     data = kind(data) if kind is not None else backend.cast(data, dtype=data.dtype)
->>>>>>> 3474d5eb
 
     circuit = unary_encoder(data, architecture=architecture)
     state = backend.execute_circuit(circuit).state()
     indexes = np.flatnonzero(state)
     state = backend.np.real(state[indexes])
 
-<<<<<<< HEAD
-    backend.assert_allclose(
-        state,
-        backend.cast(data, dtype=backend.dtype) / backend.calculate_norm(data, order=2),
-    )
-=======
     backend.assert_allclose(state, backend.cast(data) / backend.calculate_norm(data, 2))
->>>>>>> 3474d5eb
 
 
 @pytest.mark.parametrize("seed", [None, 10, np.random.default_rng(10)])
