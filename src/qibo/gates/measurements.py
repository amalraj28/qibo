import json
from typing import Dict, Optional, Tuple

from qibo import gates
from qibo.config import raise_error
from qibo.gates.abstract import Gate
from qibo.gates.gates import Z
from qibo.measurements import MeasurementResult


class M(Gate):
    """The measure gate.

    Args:
        *q (int): id numbers of the qubits to measure.
            It is possible to measure multiple qubits using ``gates.M(0, 1, 2, ...)``.
            If the qubits to measure are held in an iterable (eg. list) the ``*``
            operator can be used, for example ``gates.M(*[0, 1, 4])`` or
            ``gates.M(*range(5))``.
        register_name (str): Optional name of the register to distinguish it
            from other registers when used in circuits.
        collapse (bool): Collapse the state vector after the measurement is
            performed. Can be used only for single shot measurements.
            If ``True`` the collapsed state vector is returned. If ``False``
            the measurement result is returned.
        basis (:class:`qibo.gates.Gate`, list): Basis to measure.
            Can be a qibo gate or a callable that accepts a qubit,
            for example: ``lambda q: gates.RX(q, 0.2)``
            or a list of these, if a different basis will be used for each
            measurement qubit.
            Default is Z.
        p0 (dict): Optional bitflip probability map. Can be:
            A dictionary that maps each measured qubit to the probability
            that it is flipped, a list or tuple that has the same length
            as the tuple of measured qubits or a single float number.
            If a single float is given the same probability will be used
            for all qubits.
        p1 (dict): Optional bitflip probability map for asymmetric bitflips.
            Same as ``p0`` but controls the 1->0 bitflip probability.
            If ``p1`` is ``None`` then ``p0`` will be used both for 0->1 and
            1->0 bitflips.
    """

    def __init__(
        self,
        *q,
        register_name: Optional[str] = None,
        collapse: bool = False,
        basis: Gate = Z,
        p0: Optional["ProbsType"] = None,
        p1: Optional["ProbsType"] = None,
    ):
        super().__init__()
        self.name = "measure"
        self.draw_label = "M"
        self.target_qubits = tuple(q)
        self.register_name = register_name
        self.collapse = collapse
        self.result = MeasurementResult(self)
        # list of measurement pulses implementing the gate
        # relevant for experiments only
        self.pulses = None
        # saving basis for __repr__ ans save to file
        if not isinstance(basis, list):
            self.basis_gates = len(q) * [basis]
        else:
            self.basis_gates = basis

        self.init_args = q
        self.init_kwargs = {
            "register_name": register_name,
            "collapse": collapse,
            "p0": p0,
            "p1": p1,
        }
        if collapse:
            if p0 is not None or p1 is not None:
                raise_error(
                    NotImplementedError,
                    "Bitflip measurement noise is not available when collapsing.",
                )

        if p1 is None:
            p1 = p0
        if p0 is None:
            p0 = p1
        self.bitflip_map = (self._get_bitflip_map(p0), self._get_bitflip_map(p1))

        # list of gates that will be added to the circuit before the
        # measurement, in order to rotate to the given basis
        if not isinstance(basis, list):
            basis = len(self.target_qubits) * [basis]
        elif len(basis) != len(self.target_qubits):
            raise_error(
                ValueError,
                f"Given basis list has length {len(basis)} while "
                f"we are measuring {len(self.target_qubits)} qubits.",
            )
        self.basis = []
        for qubit, basis_cls in zip(self.target_qubits, basis):
            gate = basis_cls(qubit).basis_rotation()
            if gate is not None:
                self.basis.append(gate)

    @staticmethod
    def _get_bitflip_tuple(qubits: Tuple[int], probs: "ProbsType") -> Tuple[float]:
        if isinstance(probs, float):
            if probs < 0 or probs > 1:  # pragma: no cover
                raise_error(ValueError, f"Invalid bitflip probability {probs}.")
            return len(qubits) * (probs,)

        if isinstance(probs, (tuple, list)):
            if len(probs) != len(qubits):
                raise_error(
                    ValueError,
                    f"{len(qubits)} qubits were measured but the given "
                    + f"bitflip probability list contains {len(probs)} values.",
                )
            return tuple(probs)

        if isinstance(probs, dict):
            diff = set(probs.keys()) - set(qubits)
            if diff:
                raise_error(
                    KeyError,
                    f"Bitflip map contains {diff} qubits that are not measured.",
                )
            return tuple(probs[q] if q in probs else 0.0 for q in qubits)

        raise_error(TypeError, "Invalid type {} of bitflip map.".format(probs))

    def _get_bitflip_map(self, p: Optional["ProbsType"] = None) -> Dict[int, float]:
        """Creates dictionary with bitflip probabilities."""
        if p is None:
            return {q: 0 for q in self.qubits}
        pt = self._get_bitflip_tuple(self.qubits, p)
        return dict(zip(self.qubits, pt))

    def has_bitflip_noise(self):
        return (
            sum(self.bitflip_map[0].values()) > 0
            or sum(self.bitflip_map[1].values()) > 0
        )

    def add(self, gate):
        """Adds target qubits to a measurement gate.

        This method is only used for creating the global measurement gate used
        by the `models.Circuit`.
        The user is not supposed to use this method and a `ValueError` is
        raised if he does so.

        Args:
            gate: Measurement gate to add its qubits in the current gate.
        """
        assert isinstance(gate, self.__class__)
        self.target_qubits += gate.target_qubits
        self.bitflip_map[0].update(gate.bitflip_map[0])
        self.bitflip_map[1].update(gate.bitflip_map[1])

    def controlled_by(self, *q):
        """"""
        raise_error(NotImplementedError, "Measurement gates cannot be controlled.")

    def matrix(self, backend=None):
        """"""
        raise_error(
            NotImplementedError, "Measurement gates do not have matrix representation."
        )

    def apply(self, backend, state, nqubits):
        self.result.backend = backend
        if not self.collapse:
            return state

        qubits = sorted(self.target_qubits)
        # measure and get result
        probs = backend.calculate_probabilities(state, qubits, nqubits)
        shot = self.result.add_shot(probs)
        # collapse state
        return backend.collapse_state(state, qubits, shot, nqubits)

    def apply_density_matrix(self, backend, state, nqubits):
        self.result.backend = backend
        if not self.collapse:
            return state

        qubits = sorted(self.target_qubits)
        # measure and get result
        probs = backend.calculate_probabilities_density_matrix(state, qubits, nqubits)
        shot = self.result.add_shot(probs)
        # collapse state
        return backend.collapse_density_matrix(state, qubits, shot, nqubits)

<<<<<<< HEAD
    def apply_clifford(self, backend, state, nqubits, nshots):
        self.result.backend = backend

        qubits = sorted(self.target_qubits)
        self.result.register_samples(
            backend.sample_shots(state, qubits, nqubits, nshots, self.collapse), nshots
        )
        return state
=======
    def to_json(self):
        """Serializes the measurement gate to json."""
        encoding = json.loads(super().to_json())
        encoding.pop("_control_qubits")
        encoding.update({"basis": [g.__name__ for g in self.basis_gates]})
        return json.dumps(encoding)

    @classmethod
    def load(cls, payload):
        """Constructs a measurement gate starting from a json serialized
        one."""
        args = json.loads(payload)
        # drop general serialization data, unused in this specialized loader
        for key in ("name", "init_args", "_class"):
            args.pop(key)
        qubits = args.pop("_target_qubits")
        args["basis"] = [getattr(gates, g) for g in args["basis"]]
        args.update(args.pop("init_kwargs"))
        return cls(*qubits, **args)
>>>>>>> d279895c
<|MERGE_RESOLUTION|>--- conflicted
+++ resolved
@@ -192,7 +192,6 @@
         # collapse state
         return backend.collapse_density_matrix(state, qubits, shot, nqubits)
 
-<<<<<<< HEAD
     def apply_clifford(self, backend, state, nqubits, nshots):
         self.result.backend = backend
 
@@ -201,7 +200,7 @@
             backend.sample_shots(state, qubits, nqubits, nshots, self.collapse), nshots
         )
         return state
-=======
+
     def to_json(self):
         """Serializes the measurement gate to json."""
         encoding = json.loads(super().to_json())
@@ -220,5 +219,4 @@
         qubits = args.pop("_target_qubits")
         args["basis"] = [getattr(gates, g) for g in args["basis"]]
         args.update(args.pop("init_kwargs"))
-        return cls(*qubits, **args)
->>>>>>> d279895c
+        return cls(*qubits, **args)