# Some functions in MPLDrawer are from code provided by Rick Muller
# Simplified Plotting Routines for Quantum Circuits
# https://github.com/rpmuller/PlotQCircuit
#
import json
from os import path

import matplotlib
import numpy as np

from qibo import gates

from .FusedGateBarrier import FusedEndGateBarrier, FusedStartGateBarrier

STYLE = {}
<<<<<<< HEAD
=======

>>>>>>> 106c4d71
SYMBOLS = {}

plot_params = {
    "scale": 1.0,
    "fontsize": 14.0,
    "linewidth": 1.0,
    "control_radius": 0.05,
    "not_radius": 0.15,
    "swap_delta": 0.08,
    "label_buffer": 0.0,
    "facecolor": "w",
    "edgecolor": "#000000",
    "fillcolor": "#000000",
    "linecolor": "k",
    "textcolor": "k",
    "gatecolor": "w",
    "controlcolor": "#000000",
}


def _plot_quantum_schedule(schedule, inits, labels=[], plot_labels=True, **kwargs):
    """Use Matplotlib to plot a quantum circuit.
    schedule  List of time steps, each containing a sequence of gates during that step.
              Each gate is a tuple containing (name,target,control1,control2...).
              Targets and controls initially defined in terms of labels.
    inits     Initialization list of gates
    labels    List of qubit labels, optional

    kwargs    Can override plot_parameters
    """
    plot_params.update(kwargs)
    scale = plot_params["scale"]

    # Create labels from gates. This will become slow if there are a lot
    #  of gates, in which case move to an ordered dictionary
    if not labels:
        labels = []
        for i, gate in _enumerate_gates(schedule, schedule=True):
            for label in gate[1:]:
                if label not in labels:
                    labels.append(label)

    nq = len(labels)
    nt = len(schedule)
    wire_grid = np.arange(0.0, nq * scale, scale, dtype=float)
    gate_grid = np.arange(0.0, nt * scale, scale, dtype=float)

    ax, _ = _setup_figure(nq, nt, gate_grid, wire_grid, plot_params)

    measured = _measured_wires(schedule, labels, schedule=True)
    _draw_wires(ax, nq, gate_grid, wire_grid, plot_params, measured)

    if plot_labels:
        _draw_labels(ax, labels, inits, gate_grid, wire_grid, plot_params)

    _draw_gates(
        ax, schedule, labels, gate_grid, wire_grid, plot_params, measured, schedule=True
    )
    return ax


def _plot_quantum_circuit(gates, inits, labels=[], plot_labels=True, **kwargs):
    """Use Matplotlib to plot a quantum circuit.
    gates     List of tuples for each gate in the quantum circuit.
              (name,target,control1,control2...). Targets and controls initially
              defined in terms of labels.
    inits     Initialization list of gates
    labels    List of qubit labels. optional

    kwargs    Can override plot_parameters
    """
    plot_params.update(kwargs)
    scale = plot_params["scale"]

    # Create labels from gates. This will become slow if there are a lot
    #  of gates, in which case move to an ordered dictionary
    if not labels:
        labels = []
        for i, gate in _enumerate_gates(gates):
            for label in gate[1:]:
                if label not in labels:
                    labels.append(label)

    nq = len(labels)
    ng = len(gates)
    wire_grid = np.arange(0.0, nq * scale, scale, dtype=float)
    gate_grid = np.arange(0.0, ng * scale, scale, dtype=float)

    ax, _ = _setup_figure(nq, ng, gate_grid, wire_grid, plot_params)

    measured = _measured_wires(gates, labels)
    _draw_wires(ax, nq, gate_grid, wire_grid, plot_params, measured)

    if plot_labels:
        _draw_labels(ax, labels, inits, gate_grid, wire_grid, plot_params)

    _draw_gates(ax, gates, labels, gate_grid, wire_grid, plot_params, measured)
    return ax


def _plot_lines_circuit(inits, labels, plot_labels=True, **kwargs):
    """Use Matplotlib to plot a quantum circuit.
    inits     Initialization list of gates
    labels    List of qubit labels

    kwargs    Can override plot_parameters
    """

    plot_params.update(kwargs)
    scale = plot_params["scale"]

    nq = len(labels)

    wire_grid = np.arange(0.0, nq * scale, scale, dtype=float)
    gate_grid = np.arange(0.0, nq * scale, scale, dtype=float)

    ax, _ = _setup_figure(nq, nq, gate_grid, wire_grid, plot_params)

    _draw_wires(ax, nq, gate_grid, wire_grid, plot_params)

    if plot_labels:
        _draw_labels(ax, labels, inits, gate_grid, wire_grid, plot_params)

    return ax


def _enumerate_gates(l, schedule=False):
    "Enumerate the gates in a way that can take l as either a list of gates or a schedule"
    if schedule:
        for i, gates in enumerate(l):
            for gate in gates:
                yield i, gate
    else:
        for i, gate in enumerate(l):
            yield i, gate


def _measured_wires(l, labels, schedule=False):
    "measured[i] = j means wire i is measured at step j"
    measured = {}
    for i, gate in _enumerate_gates(l, schedule=schedule):
        name, target = gate[:2]
        j = _get_flipped_index(target, labels)
        if name.startswith("M"):
            measured[j] = i
    return measured


def _draw_gates(
    ax, l, labels, gate_grid, wire_grid, plot_params, measured={}, schedule=False
):
    for i, gate in _enumerate_gates(l, schedule=schedule):
        _draw_target(ax, i, gate, labels, gate_grid, wire_grid, plot_params)
        if len(gate) > 2:  # Controlled
            _draw_controls(
                ax, i, gate, labels, gate_grid, wire_grid, plot_params, measured
            )


def _draw_controls(ax, i, gate, labels, gate_grid, wire_grid, plot_params, measured={}):

    name, target = gate[:2]

    if "FUSEDENDGATEBARRIER" in name:
        return

    linewidth = plot_params["linewidth"]
    scale = plot_params["scale"]
    control_radius = plot_params["control_radius"]

    target_index = _get_flipped_index(target, labels)
    controls = gate[2:]
    control_indices = _get_flipped_indices(controls, labels)
    gate_indices = control_indices + [target_index]
    min_wire = min(gate_indices)
    max_wire = max(gate_indices)

    if "FUSEDSTARTGATEBARRIER" in name:
        equal_qbits = False
        if "@EQUAL" in name:
            name = name.replace("@EQUAL", "")
            equal_qbits = True
        nfused = int(name.replace("FUSEDSTARTGATEBARRIER", ""))
        dx_right = 0.30
        dx_left = 0.30
        dy = 0.25
        _rectangle(
            ax,
            gate_grid[i + 1] - dx_left,
            gate_grid[i + nfused] + dx_right,
            wire_grid[min_wire] - dy - (0 if not equal_qbits else -0.9 * scale),
            wire_grid[max_wire] + dy,
            plot_params,
        )
    else:

        _line(
            ax,
            gate_grid[i],
            gate_grid[i],
            wire_grid[min_wire],
            wire_grid[max_wire],
            plot_params,
        )
        ismeasured = False
        for index in control_indices:
            if measured.get(index, 1000) < i:
                ismeasured = True
        if ismeasured:
            dy = 0.04  # TODO: put in plot_params
            _line(
                ax,
                gate_grid[i] + dy,
                gate_grid[i] + dy,
                wire_grid[min_wire],
                wire_grid[max_wire],
                plot_params,
            )

        for ci in control_indices:
            x = gate_grid[i]
            y = wire_grid[ci]

            is_dagger = False
            if name[-2:] == "DG":
                name = name.replace("DG", "")
                is_dagger = True

            if name == "SWAP":
                _swapx(ax, x, y, plot_params)
            elif name in [
                "ISWAP",
                "SISWAP",
                "FSWAP",
                "FSIM",
                "SYC",
                "GENERALIZEDFSIM",
                "RXX",
                "RYY",
                "RZZ",
                "RZX",
                "RXXYY",
                "G",
                "RBS",
                "ECR",
                "MS",
            ]:

                symbol = SYMBOLS.get(name, name)

                if is_dagger:
                    symbol += r"$\rm{^{\dagger}}$"

                _text(ax, x, y, symbol, plot_params, box=True)

            else:
                _cdot(ax, x, y, plot_params)


def _draw_target(ax, i, gate, labels, gate_grid, wire_grid, plot_params):
    name, target = gate[:2]

    if "FUSEDSTARTGATEBARRIER" in name or "FUSEDENDGATEBARRIER" in name:
        return

    is_dagger = False
    if name[-2:] == "DG":
        name = name.replace("DG", "")
        is_dagger = True

    symbol = SYMBOLS.get(name, name)  # override name with symbols

    if is_dagger:
        symbol += r"$\rm{^{\dagger}}$"

    x = gate_grid[i]
    target_index = _get_flipped_index(target, labels)
    y = wire_grid[target_index]
    if not symbol:
        return
    if name in ["CNOT", "TOFFOLI"]:
        _oplus(ax, x, y, plot_params)
    elif name == "CPHASE":
        _cdot(ax, x, y, plot_params)
    elif name == "SWAP":
        _swapx(ax, x, y, plot_params)
    else:
        if name == "ALIGN":
            symbol = "A({})".format(target[2:])
        _text(ax, x, y, symbol, plot_params, box=True)


def _line(ax, x1, x2, y1, y2, plot_params):
    Line2D = matplotlib.lines.Line2D
    line = Line2D(
        (x1, x2), (y1, y2), color=plot_params["linecolor"], lw=plot_params["linewidth"]
    )
    ax.add_line(line)


def _text(ax, x, y, textstr, plot_params, box=False):
    linewidth = plot_params["linewidth"]
    fontsize = (
        12.0
        if _check_list_str(["dagger", "sqrt"], textstr)
        else plot_params["fontsize"]
    )

    if box:
        bbox = dict(
            ec=plot_params["edgecolor"],
            fc=plot_params["gatecolor"],
            fill=True,
            lw=linewidth,
        )
    else:
        bbox = dict(fill=False, lw=0)
    ax.text(
        x,
        y,
        textstr,
        color=plot_params["textcolor"],
        ha="center",
        va="center",
        bbox=bbox,
        size=fontsize,
    )


def _oplus(ax, x, y, plot_params):
    Line2D = matplotlib.lines.Line2D
    Circle = matplotlib.patches.Circle
    not_radius = plot_params["not_radius"]
    linewidth = plot_params["linewidth"]
    c = Circle(
        (x, y),
        not_radius,
        ec=plot_params["edgecolor"],
        fc=plot_params["gatecolor"],
        fill=True,
        lw=linewidth,
    )
    ax.add_patch(c)
    _line(ax, x, x, y - not_radius, y + not_radius, plot_params)


def _cdot(ax, x, y, plot_params):
    Circle = matplotlib.patches.Circle
    control_radius = plot_params["control_radius"]
    scale = plot_params["scale"]
    linewidth = plot_params["linewidth"]
    c = Circle(
        (x, y),
        control_radius * scale,
        ec=plot_params["edgecolor"],
        fc=plot_params["controlcolor"],
        fill=True,
        lw=linewidth,
    )
    ax.add_patch(c)


def _swapx(ax, x, y, plot_params):
    d = plot_params["swap_delta"]
    linewidth = plot_params["linewidth"]
    _line(ax, x - d, x + d, y - d, y + d, plot_params)
    _line(ax, x - d, x + d, y + d, y - d, plot_params)


def _setup_figure(nq, ng, gate_grid, wire_grid, plot_params):
    scale = plot_params["scale"]
    fig = matplotlib.pyplot.figure(
        figsize=(ng * scale, nq * scale),
        facecolor=plot_params["facecolor"],
        edgecolor=plot_params["edgecolor"],
    )
    ax = fig.add_subplot(1, 1, 1, frameon=True)
    ax.set_axis_off()
    offset = 0.5 * scale
    ax.set_xlim(gate_grid[0] - offset, gate_grid[-1] + offset)
    ax.set_ylim(wire_grid[0] - offset, wire_grid[-1] + offset)
    ax.set_aspect("equal")
    return ax, fig


def _draw_wires(ax, nq, gate_grid, wire_grid, plot_params, measured={}):
    scale = plot_params["scale"]
    linewidth = plot_params["linewidth"]
    xdata = (gate_grid[0] - scale, gate_grid[-1] + scale)
    for i in range(nq):
        _line(
            ax,
            gate_grid[0] - scale,
            gate_grid[-1] + scale,
            wire_grid[i],
            wire_grid[i],
            plot_params,
        )

def _draw_labels(ax, labels, inits, gate_grid, wire_grid, plot_params):
    scale = plot_params["scale"]
    label_buffer = plot_params["label_buffer"]
    fontsize = plot_params["fontsize"]
    nq = len(labels)
    xdata = (gate_grid[0] - scale, gate_grid[-1] + scale)
    for i in range(nq):
        j = _get_flipped_index(labels[i], labels)
        _text(
            ax,
            xdata[0] - label_buffer,
            wire_grid[j],
            _render_label(labels[i], inits),
            plot_params,
        )


def _get_min_max_qbits(gates):
    def _get_all_tuple_items(iterable):
        t = []
        for each in iterable:
            t.extend(list(each) if isinstance(each, tuple) else [each])
        return tuple(t)

    all_qbits = []
    c_qbits = [t._control_qubits for t in gates.gates]
    t_qbits = [t._target_qubits for t in gates.gates]
    c_qbits = _get_all_tuple_items(c_qbits)
    t_qbits = _get_all_tuple_items(t_qbits)
    all_qbits.append(c_qbits + t_qbits)

    flatten_arr = _get_all_tuple_items(all_qbits)
    return min(flatten_arr), max(flatten_arr)


def _get_flipped_index(target, labels):
    """Get qubit labels from the rest of the line,and return indices

    >>> _get_flipped_index('q0', ['q0', 'q1'])
    1
    >>> _get_flipped_index('q1', ['q0', 'q1'])
    0
    """
    nq = len(labels)
    i = labels.index(target)
    return nq - i - 1


def _rectangle(ax, x1, x2, y1, y2, plot_style):
    Rectangle = matplotlib.patches.Rectangle
    x = min(x1, x2)
    y = min(y1, y2)
    w = abs(x2 - x1)
    h = abs(y2 - y1)
    xm = x + w / 2.0
    ym = y + h / 2.0

    rect = Rectangle(
        (x, y),
        w,
        h,
        ec=plot_style["edgecolor"],
        fc=plot_style["fillcolor"],
        fill=False,
        lw=plot_style["linewidth"],
        label="",
    )
    ax.add_patch(rect)


def _get_flipped_indices(targets, labels):
    return [_get_flipped_index(t, labels) for t in targets]


def _render_label(label, inits={}):
    """Slightly more flexible way to render labels.

    >>> _render_label('q0')
    '$|q0\\\\rangle$'
    >>> _render_label('q0', {'q0':'0'})
    '$|0\\\\rangle$'
    """
    if label in inits:
        s = inits[label]
        if s is None:
            return ""
        else:
            return r"$|%s\rangle$" % inits[label]
    return r"$|%s\rangle$" % label


def _make_cluster_gates(gates_items):

    temp_gates = []
    temp_mgates = []
    cluster_gates = []

    for item in gates_items:
        if len(item) == 2:  # single qubit gates
            if item[0] == "MEASURE":
                temp_mgates.append(item)
            else:
                if len(temp_gates) > 0:
                    if item[1] in [tup[1] for tup in temp_gates]:
                        cluster_gates.append(temp_gates)
                        temp_gates = []
                        temp_gates.append(item)
                    else:
                        temp_gates.append(item)
                else:
                    temp_gates.append(item)
        else:
            if len(temp_gates) > 0:
                cluster_gates.append(temp_gates)
                temp_gates = []

            if len(temp_mgates) > 0:
                cluster_gates.append(temp_mgates)
                temp_mgates = []

            cluster_gates.append([item])

    if len(temp_gates) > 0:
        cluster_gates.append(temp_gates)

    if len(temp_mgates) > 0:
        cluster_gates.append(temp_mgates)

    return cluster_gates


def _build_path(filename):
    file_path = path.abspath(__file__)  # full path of current file
    dir_path = path.dirname(file_path)  # full path of the directory from file
    return path.join(dir_path, filename)  # absolute file path of given file


def _check_list_str(substrings, string):
    return any(item in str for item in list)


def _process_gates(array_gates):
    gates_plot = []

    for gate in array_gates:
        init_label = gate.name.upper()

        if init_label == "CCX":
            init_label = "TOFFOLI"

        if init_label == "CX":
            init_label = "CNOT"

        if _check_list_str(["SX", "CSX"], init_label):
            is_dagger = init_label[-2:] == "DG"
            init_label = (
                r"$\rm{\sqrt{X}}^{\dagger}$" if is_dagger else r"$\rm{\sqrt{X}}$"
            )

        if (
            len(gate._control_qubits) > 0
            and "C" in init_label[0]
            and "CNOT" != init_label
        ):
            init_label = gate.draw_label.upper()

        if init_label in [
            "ID",
            "MEASURE",
            "KRAUSCHANNEL",
            "UNITARYCHANNEL",
            "DEPOLARIZINGCHANNEL",
            "READOUTERRORCHANNEL",
        ]:
            for qbit in gate._target_qubits:
                item = (init_label,)
                item += ("q_" + str(qbit),)
                gates_plot.append(item)
        elif init_label == "ENTANGLEMENTENTROPY":
            for qbit in list(range(circuit.nqubits)):
                item = (init_label,)
                item += ("q_" + str(qbit),)
                gates_plot.append(item)
        else:
            item = ()
            item += (init_label,)

            for qbit in gate._target_qubits:
                if qbit is tuple:
                    item += ("q_" + str(qbit[0]),)
                else:
                    item += ("q_" + str(qbit),)

            for qbit in gate._control_qubits:
                if qbit is tuple:
                    item += ("q_" + str(qbit[0]),)
                else:
                    item += ("q_" + str(qbit),)

            gates_plot.append(item)

    return gates_plot


def plot(circuit, scale=0.6, cluster_gates=True, style=None):
    """Main matplotlib plot function for Qibo circuit
    circuit         A Qibo circuit to plot (type: qibo.models.circuit.Circuit)
    scale           Scale the ouput plot
    cluster_gates   Group single-qubit gates
    style           Style applied to the circuit (built-in styles: garnacha, fardelejo, quantumspain, color-blind and cachirulo)

    ax              An Axes object encapsulates all the elements of an individual plot in a figure (type: matplotlib.axes._axes.Axes)
    ax.figure       A Figure object (type: matplotlib.figure.Figure)
    """

    json_file = _build_path("symbols.json")

    with open(json_file) as file:
        SYMBOLS.update(json.load(file))

    json_file = _build_path("styles.json")

    with open(json_file) as file:
        STYLE.update(json.load(file))

    if style is not None:
        if type(style) is dict:
            plot_params.update(style)
        else:
            plot_params.update(
                STYLE[style] if style in list(STYLE.keys()) else STYLE["default"]
            )
    else:
        plot_params.update(STYLE["default"])

    inits = list(range(circuit.nqubits))

    labels = []
    for i in range(circuit.nqubits):
        labels.append("q_" + str(i))

    if len(circuit.queue) > 0:

        all_gates = []
        for gate in circuit.queue:
            if isinstance(gate, gates.FusedGate):
                min_q, max_q = _get_min_max_qbits(gate)

                fgates = None

                if cluster_gates:
                    fgates = _make_cluster_gates(_process_gates(gate.gates))
                else:
                    fgates = _process_gates(gate.gates)

                l_gates = len(gate.gates)
                equal_qbits = False
                if min_q != max_q:
                    l_gates = len(fgates)
                else:
                    max_q += 1
                    equal_qbits = True

                all_gates.append(
                    FusedStartGateBarrier(min_q, max_q, l_gates, equal_qbits)
                )
                all_gates += gate.gates
                all_gates.append(FusedEndGateBarrier(min_q, max_q))
            else:
                all_gates.append(gate)

        gates_plot = _process_gates(all_gates)

        if cluster_gates:
            gates_cluster = _make_cluster_gates(gates_plot)
            ax = _plot_quantum_schedule(gates_cluster, inits, labels, scale=scale)
            return ax, ax.figure

        ax = _plot_quantum_circuit(gates_plot, inits, labels, scale=scale)
        return ax, ax.figure
    else:
        ax = _plot_lines_circuit(inits, labels, scale=scale)
        return ax, ax.figure<|MERGE_RESOLUTION|>--- conflicted
+++ resolved
@@ -13,10 +13,6 @@
 from .FusedGateBarrier import FusedEndGateBarrier, FusedStartGateBarrier
 
 STYLE = {}
-<<<<<<< HEAD
-=======
-
->>>>>>> 106c4d71
 SYMBOLS = {}
 
 plot_params = {
@@ -416,6 +412,7 @@
             plot_params,
         )
 
+
 def _draw_labels(ax, labels, inits, gate_grid, wire_grid, plot_params):
     scale = plot_params["scale"]
     label_buffer = plot_params["label_buffer"]
