--- conflicted
+++ resolved
@@ -95,15 +95,11 @@
         raise_error(NotImplementedError)
 
     @abc.abstractmethod
-<<<<<<< HEAD
     def issparse(self, x):
         raise_error(NotImplementedError)
 
     @abc.abstractmethod
     def to_numpy(self, x):
-=======
-    def to_numpy(self, x): # pragma: no cover
->>>>>>> 6564ff70
         raise_error(NotImplementedError)
 
     @abc.abstractmethod
