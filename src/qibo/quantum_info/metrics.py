"""Submodule with distances, metrics, and measures for quantum states and channels."""

<<<<<<< HEAD
from math import factorial
=======
from typing import Optional, Union
>>>>>>> 8940245c

import numpy as np
from scipy import sparse

from qibo.backends import GlobalBackend
from qibo.config import PRECISION_TOL, raise_error


def purity(state):
    """Purity of a quantum state :math:`\\rho`, which is given by

    .. math::
        \\text{purity}(\\rho) = \\text{tr}(\\rho^{2}) \\, .

    Args:
        state (ndarray): statevector or density matrix.
    Returns:
        float: Purity of quantum ``state`` :math:`\\rho`.
    """

    if (
        (len(state.shape) >= 3)
        or (len(state) == 0)
        or (len(state.shape) == 2 and state.shape[0] != state.shape[1])
    ):
        raise_error(
            TypeError,
            f"state must have dims either (k,) or (k,k), but have dims {state.shape}.",
        )

    if len(state.shape) == 1:
        pur = np.abs(np.dot(np.conj(state), state)) ** 2
    else:
        pur = np.real(np.trace(np.dot(state, state)))

    # this is necessary to remove the float from inside
    # a 0-dim ndarray
    pur = float(pur)

    return pur


def impurity(state):
    """Impurity of quantum state :math:`\\rho`, which is given by
    :math:`1 - \\text{purity}(\\rho)`, where :math:`\\text{purity}`
    is defined in :func:`qibo.quantum_info.purity`.

    Args:
        state (ndarray): statevector or density matrix.

    Returns:
        float: impurity of ``state`` :math:`\\rho`.
    """
    return 1 - purity(state)


def concurrence(state, bipartition, check_purity: bool = True, backend=None):
    """Calculates concurrence of a pure bipartite quantum state
    :math:`\\rho \\in \\mathcal{H}_{A} \\otimes \\mathcal{H}_{B}` as

    .. math::
        C(\\rho) = \\sqrt{2 \\, (\\text{tr}^{2}(\\rho) - \\text{tr}(\\rho_{A}^{2}))} \\, ,

    where :math:`\\rho_{A} = \\text{tr}_{B}(\\rho)` is the reduced density operator
    obtained by tracing out the qubits in the ``bipartition`` :math:`B`.

    Args:
        state (ndarray): statevector or density matrix.
        bipartition (list or tuple or ndarray): qubits in the subsystem to be traced out.
        check_purity (bool, optional): if ``True``, checks if ``state`` is pure. If ``False``,
            it assumes ``state`` is pure . Defaults to ``True``.
        backend (:class:`qibo.backends.abstract.Backend`, optional): backend to be used
            in the execution. If ``None``, it uses :class:`qibo.backends.GlobalBackend`.
            Defaults to ``None``.

    Returns:
        float: Concurrence of :math:`\\rho`.
    """
    if backend is None:  # pragma: no cover
        backend = GlobalBackend()

    if (
        (len(state.shape) not in [1, 2])
        or (len(state) == 0)
        or (len(state.shape) == 2 and state.shape[0] != state.shape[1])
    ):
        raise_error(
            TypeError,
            f"state must have dims either (k,) or (k,k), but have dims {state.shape}.",
        )

    if isinstance(check_purity, bool) is False:
        raise_error(
            TypeError,
            f"check_purity must be type bool, but it is type {type(check_purity)}.",
        )

    nqubits = int(np.log2(state.shape[0]))

    if check_purity is True:
        purity_total_system = purity(state)

        mixed = bool(abs(purity_total_system - 1.0) > PRECISION_TOL)
        if mixed is True:
            raise_error(
                NotImplementedError,
                "concurrence only implemented for pure quantum states.",
            )

    reduced_density_matrix = (
        backend.partial_trace(state, bipartition, nqubits)
        if len(state.shape) == 1
        else backend.partial_trace_density_matrix(state, bipartition, nqubits)
    )

    purity_reduced = purity(reduced_density_matrix)
    if purity_reduced - 1.0 > 0.0:
        purity_reduced = round(purity_reduced, 7)

    concur = np.sqrt(2 * (1 - purity_reduced))

    return concur


def entanglement_of_formation(
    state, bipartition, base: float = 2, check_purity: bool = True, backend=None
):
    """Calculates the entanglement of formation :math:`E_{f}` of a pure bipartite
    quantum state :math:`\\rho`, which is given by

    .. math::
        E_{f} = H([1 - x, x]) \\, ,

    where

    .. math::
        x = \\frac{1 + \\sqrt{1 - C^{2}(\\rho)}}{2} \\, ,

    :math:`C(\\rho)` is the :func:`qibo.quantum_info.concurrence` of :math:`\\rho`,
    and :math:`H` is the :func:`qibo.quantum_info.shannon_entropy`.

    Args:
        state (ndarray): statevector or density matrix.
        bipartition (list or tuple or ndarray): qubits in the subsystem to be traced out.
        base (float): the base of the log in :func:`qibo.quantum_info.shannon_entropy`.
            Defaults to  :math:`2`.
        check_purity (bool, optional): if ``True``, checks if ``state`` is pure. If ``False``,
            it assumes ``state`` is pure . Default: ``True``.
        backend (:class:`qibo.backends.abstract.Backend`, optional): backend to be used
            in the execution. If ``None``, it uses :class:`qibo.backends.GlobalBackend`.
            Defaults to ``None``.


    Returns:
        float: entanglement of formation of state :math:`\\rho`.
    """
    if backend is None:  # pragma: no cover
        backend = GlobalBackend()

    from qibo.quantum_info.utils import shannon_entropy  # pylint: disable=C0415

    concur = concurrence(
        state, bipartition=bipartition, check_purity=check_purity, backend=backend
    )
    concur = (1 + np.sqrt(1 - concur**2)) / 2
    probabilities = [1 - concur, concur]

    ent_of_form = shannon_entropy(probabilities, base=base, backend=backend)

    return ent_of_form


def entropy(
    state,
    base: float = 2,
    check_hermitian: bool = False,
    return_spectrum: bool = False,
    backend=None,
):
    """The von-Neumann entropy :math:`S(\\rho)` of a quantum ``state`` :math:`\\rho`, which
    is given by

    .. math::
        S(\\rho) = - \\text{tr}\\left[\\rho \\, \\log(\\rho)\\right]

    Args:
        state (ndarray): statevector or density matrix.
        base (float, optional): the base of the log. Defaults to :math:`2`.
        check_hermitian (bool, optional): if ``True``, checks if ``state`` is Hermitian.
            If ``False``, it assumes ``state`` is Hermitian .
            Defaults to ``False``.
        return_spectrum: if ``True``, returns ``entropy`` and
            :math:`-\\log_{\\textup{b}}(\\textup{eigenvalues})`, where :math:`b` is ``base``.
            If ``False``, returns only ``entropy``. Default is ``False``.
        backend (:class:`qibo.backends.abstract.Backend`, optional): backend to be used
            in the execution. If ``None``, it uses
            :class:`qibo.backends.GlobalBackend`. Defaults to ``None``.

    Returns:
        float: The von-Neumann entropy :math:`S` of ``state`` :math:`\\rho`.
    """
    if backend is None:  # pragma: no cover
        backend = GlobalBackend()

    if (
        (len(state.shape) >= 3)
        or (len(state) == 0)
        or (len(state.shape) == 2 and state.shape[0] != state.shape[1])
    ):
        raise_error(
            TypeError,
            f"state must have dims either (k,) or (k,k), but have dims {state.shape}.",
        )

    if base <= 0.0:
        raise_error(ValueError, "log base must be non-negative.")

    if isinstance(check_hermitian, bool) is False:
        raise_error(
            TypeError,
            f"check_hermitian must be type bool, but it is type {type(check_hermitian)}.",
        )

    if purity(state) == 1.0:
        if return_spectrum:
            return 0.0, backend.cast([1.0], dtype=float)

        return 0.0

    if check_hermitian is False or _check_hermitian_or_not_gpu(state, backend=backend):
        eigenvalues = np.linalg.eigvalsh(state)
    else:
        eigenvalues = np.linalg.eigvals(state)

    if base == 2:
        log_prob = np.where(eigenvalues > 0, np.log2(eigenvalues), 0.0)
    elif base == 10:
        log_prob = np.where(eigenvalues > 0, np.log10(eigenvalues), 0.0)
    elif base == np.e:
        log_prob = np.where(eigenvalues > 0, np.log(eigenvalues), 0.0)
    else:
        log_prob = np.where(eigenvalues > 0, np.log(eigenvalues) / np.log(base), 0.0)

    ent = -np.sum(eigenvalues * log_prob)
    # absolute value if entropy == 0.0 to avoid returning -0.0
    ent = np.abs(ent) if ent == 0.0 else ent

    ent = float(ent)

    if return_spectrum:
        log_prob = backend.cast(log_prob, dtype=log_prob.dtype)
        return ent, -log_prob

    return ent


def entanglement_entropy(
    state,
    bipartition,
    base: float = 2,
    check_hermitian: bool = False,
    return_spectrum: bool = False,
    backend=None,
):
    """Calculates the entanglement entropy :math:`S` of bipartition :math:`A`
    of ``state`` :math:`\\rho`. This is given by

    .. math::
        S(\\rho_{A}) = -\\text{tr}(\\rho_{A} \\, \\log(\\rho_{A})) \\, ,

    where :math:`\\rho_{A} = \\text{tr}_{B}(\\rho)` is the reduced density matrix calculated
    by tracing out the ``bipartition`` :math:`B`.

    Args:
        state (ndarray): statevector or density matrix.
        bipartition (list or tuple or ndarray): qubits in the subsystem to be traced out.
        base (float, optional): the base of the log. Defaults to :math: `2`.
        check_hermitian (bool, optional): if ``True``, checks if :math:`\\rho_{A}` is Hermitian.
            If ``False``, it assumes ``state`` is Hermitian . Default: ``False``.
        return_spectrum: if ``True``, returns ``entropy`` and eigenvalues of ``state``.
            If ``False``, returns only ``entropy``. Default is ``False``.
        backend (:class:`qibo.backends.abstract.Backend`, optional): backend to be used
            in the execution. If ``None``, it uses
            :class:`qibo.backends.GlobalBackend`. Defaults to ``None``.

    Returns:
        float: Entanglement entropy :math:`S` of ``state`` :math:`\\rho`.
    """
    if backend is None:  # pragma: no cover
        backend = GlobalBackend()

    if base <= 0.0:
        raise_error(ValueError, "log base must be non-negative.")

    if (
        (len(state.shape) not in [1, 2])
        or (len(state) == 0)
        or (len(state.shape) == 2 and state.shape[0] != state.shape[1])
    ):
        raise_error(
            TypeError,
            f"state must have dims either (k,) or (k,k), but have dims {state.shape}.",
        )

    nqubits = int(np.log2(state.shape[0]))

    reduced_density_matrix = (
        backend.partial_trace(state, bipartition, nqubits)
        if len(state.shape) == 1
        else backend.partial_trace_density_matrix(state, bipartition, nqubits)
    )

    entropy_entanglement = entropy(
        reduced_density_matrix,
        base=base,
        check_hermitian=check_hermitian,
        return_spectrum=return_spectrum,
        backend=backend,
    )

    return entropy_entanglement


def trace_distance(state, target, check_hermitian: bool = False, backend=None):
    """Trace distance between two quantum states, :math:`\\rho` and :math:`\\sigma`:

    .. math::
        T(\\rho, \\sigma) = \\frac{1}{2} \\, \\|\\rho - \\sigma\\|_{1} = \\frac{1}{2} \\,
            \\text{tr}\\left[ \\sqrt{(\\rho - \\sigma)^{\\dagger}(\\rho - \\sigma)}
            \\right] \\, ,

    where :math:`\\|\\cdot\\|_{1}` is the Schatten 1-norm.

    Args:
        state (ndarray): statevector or density matrix.
        target (ndarray): statevector or density matrix.
        check_hermitian (bool, optional): if ``True``, checks if
            :math:`\\rho - \\sigma` is Hermitian. If ``False``,
            it assumes the difference is Hermitian.
            Defaults to ``False``.
        backend (:class:`qibo.backends.abstract.Backend`, optional): backend to be used
            in the execution. If ``None``, it uses :class:`qibo.backends.GlobalBackend`.
            Defaults to ``None``.

    Returns:
        float: Trace distance between ``state`` :math:`\\rho` and ``target`` :math:`\\sigma`.
    """
    if backend is None:  # pragma: no cover
        backend = GlobalBackend()

    if state.shape != target.shape:
        raise_error(
            TypeError,
            f"State has dims {state.shape} while target has dims {target.shape}.",
        )

    if (len(state.shape) >= 3) or (len(state) == 0):
        raise_error(
            TypeError,
            "Both objects must have dims either (k,) or (k,l), "
            + f"but have dims {state.shape} and {target.shape}",
        )

    if isinstance(check_hermitian, bool) is False:
        raise_error(
            TypeError,
            f"check_hermitian must be type bool, but it is type {type(check_hermitian)}.",
        )

    if len(state.shape) == 1:
        state = np.outer(np.conj(state), state)
        target = np.outer(np.conj(target), target)

    difference = state - target
    if check_hermitian is True:
        hermitian = bool(
            float(
                backend.calculate_norm_density_matrix(
                    np.transpose(np.conj(difference)) - difference, order=2
                )
            )
            <= PRECISION_TOL
        )
        if (
            not hermitian and backend.__class__.__name__ == "CupyBackend"
        ):  # pragma: no cover
            raise_error(
                NotImplementedError,
                "CupyBackend does not support `np.linalg.eigvals`"
                + "for non-Hermitian `state - target`.",
            )
        eigenvalues = (
            np.linalg.eigvalsh(difference)
            if hermitian
            else np.linalg.eigvals(difference)
        )
    else:
        eigenvalues = np.linalg.eigvalsh(difference)

    distance = np.sum(np.absolute(eigenvalues)) / 2
    distance = float(distance)

    return distance


def hilbert_schmidt_distance(state, target):
    """Hilbert-Schmidt distance between two quantum states:

    .. math::
        \\langle \\rho \\, , \\, \\sigma \\rangle_{\\text{HS}} =
            \\text{tr}\\left((\\rho - \\sigma)^{2}\\right)

    Args:
        state (ndarray): statevector or density matrix.
        target (ndarray): statevector or density matrix.

    Returns:
        float: Hilbert-Schmidt distance between ``state`` :math:`\\rho`
        and ``target`` :math:`\\sigma`.
    """

    if state.shape != target.shape:
        raise_error(
            TypeError,
            f"State has dims {state.shape} while target has dims {target.shape}.",
        )

    if (len(state.shape) >= 3) or (len(state) == 0):
        raise_error(
            TypeError,
            "Both objects must have dims either (k,) or (k,l), "
            + f"but have dims {state.shape} and {target.shape}",
        )

    if len(state.shape) == 1:
        state = np.outer(np.conj(state), state)
        target = np.outer(np.conj(target), target)

    distance = np.real(np.trace((state - target) ** 2))
    distance = float(distance)

    return distance


def fidelity(state, target, check_hermitian: bool = False, backend=None):
    """Fidelity :math:`F(\\rho, \\sigma)` between ``state`` :math:`\\rho`
    and ``target`` state :math:`\\sigma`. In general,

    .. math::
        F(\\rho, \\sigma) = \\text{tr}^{2}\\left( \\sqrt{\\sqrt{\\sigma} \\,
        \\rho^{\\dagger} \\, \\sqrt{\\sigma}} \\right) \\, .

    However, when at least one of the states is pure, then

    .. math::
        F(\\rho, \\sigma) = \\text{tr}(\\rho \\, \\sigma)

    Args:
        state (ndarray): statevector or density matrix.
        target (ndarray): statevector or density matrix.
        check_hermitian (bool, optional): if ``True``, checks if ``state`` is Hermitian.
            Defaults to ``False``.
        backend (:class:`qibo.backends.abstract.Backend`, optional): backend to be used
            in the execution. If ``None``, it uses :class:`qibo.backends.GlobalBackend`.
            Defaults to ``None``.

    Returns:
        float: Fidelity between ``state`` :math:`\\rho` and ``target`` :math:`\\sigma`.
    """
    if backend is None:
        backend = GlobalBackend()

    if state.shape != target.shape:
        raise_error(
            TypeError,
            f"State has dims {state.shape} while target has dims {target.shape}.",
        )

    if len(state.shape) >= 3 or len(state.shape) == 0:
        raise_error(
            TypeError,
            "Both objects must have dims either (k,) or (k,l), "
            + f"but have dims {state.shape} and {target.shape}",
        )

    if isinstance(check_hermitian, bool) is False:
        raise_error(
            TypeError,
            f"check_hermitian must be type bool, but it is type {type(check_hermitian)}.",
        )

    # check purity if both states are density matrices
    if len(state.shape) == 2 and len(target.shape) == 2:
        purity_state = purity(state)
        purity_target = purity(target)

        # if both states are mixed, default to full fidelity calculation
        if (
            abs(purity_state - 1) > PRECISION_TOL
            and abs(purity_target - 1) > PRECISION_TOL
        ):
            # using eigh since rho is supposed to be Hermitian
            if check_hermitian is False or _check_hermitian_or_not_gpu(
                state, backend=backend
            ):
                eigenvalues, eigenvectors = np.linalg.eigh(state)
            else:
                eigenvalues, eigenvectors = np.linalg.eig(state)
            state = np.zeros(state.shape, dtype=complex)
            state = backend.cast(state, dtype=state.dtype)
            for eig, eigvec in zip(eigenvalues, np.transpose(eigenvectors)):
                matrix = np.sqrt(eig) * np.outer(eigvec, np.conj(eigvec))
                matrix = backend.cast(matrix, dtype=matrix.dtype)
                state += matrix
                del matrix

            fid = state @ target @ state

            # since sqrt(rho) is Hermitian, we can use eigh again
            if check_hermitian is False or _check_hermitian_or_not_gpu(
                fid, backend=backend
            ):
                eigenvalues, eigenvectors = np.linalg.eigh(fid)
            else:
                eigenvalues, eigenvectors = np.linalg.eig(fid)
            fid = np.zeros(state.shape, dtype=complex)
            fid = backend.cast(fid, dtype=fid.dtype)
            for eig, eigvec in zip(eigenvalues, np.transpose(eigenvectors)):
                if eig > PRECISION_TOL:
                    matrix = np.sqrt(eig) * np.outer(eigvec, np.conj(eigvec))
                    matrix = backend.cast(matrix, dtype=matrix.dtype)
                    fid += matrix
                    del matrix

            fid = np.real(np.trace(fid)) ** 2

            return fid

    # if any of the states is pure, perform lighter calculation
    fid = (
        np.abs(np.dot(np.conj(state), target)) ** 2
        if len(state.shape) == 1
        else np.real(np.trace(np.dot(state, target)))
    )

    fid = float(fid)

    return fid


def infidelity(state, target, check_hermitian: bool = False, backend=None):
    """Infidelity between ``state`` :math:`\\rho` and ``target`` state :math:`\\sigma`,
    which is given by

    .. math::
        1 - F(\\rho, \\, \\sigma) \\, ,

    where :math:`F(\\rho, \\, \\sigma)` is the :func:`qibo.quantum_info.fidelity`
    between ``state`` and ``target``.

    Args:
        state (ndarray): statevector or density matrix.
        target (ndarray): statevector or density matrix.
        check_hermitian (bool, optional): if ``True``, checks if ``state`` is Hermitian.
            Defaults to ``False``.
        backend (:class:`qibo.backends.abstract.Backend`, optional): backend to be used
            in the execution. If ``None``, it uses :class:`qibo.backends.GlobalBackend`.
            Defaults to ``None``.

    Returns:
        float: Infidelity between ``state`` :math:`\\rho` and ``target`` :math:`\\sigma`.
    """
    return 1 - fidelity(state, target, check_hermitian=check_hermitian, backend=backend)


def bures_angle(state, target, check_hermitian: bool = False, backend=None):
    """Calculates the Bures angle :math:`D_{A}` between a ``state`` :math:`\\rho`
    and a ``target`` state :math:`\\sigma`. This is given by

    .. math::
        D_{A}(\\rho, \\, \\sigma) = \\text{arccos}\\left(\\sqrt{F(\\rho, \\, \\sigma)}\\right) \\, ,

    where :math:`F(\\rho, \\sigma)` is the :func:`qibo.quantum_info.fidelity`
    between `state` and `target`.

    Args:
        state (ndarray): statevector or density matrix.
        target (ndarray): statevector or density matrix.
        check_hermitian (bool, optional): if ``True``, checks if ``state`` is Hermitian.
            Defaults to ``False``.
        backend (:class:`qibo.backends.abstract.Backend`, optional): backend to be used
            in the execution. If ``None``, it uses :class:`qibo.backends.GlobalBackend`.
            Defaults to ``None``.

    Returns:
        float: Bures angle between ``state`` and ``target``.
    """
    angle = np.arccos(
        np.sqrt(fidelity(state, target, check_hermitian, backend=backend))
    )

    return angle


def bures_distance(state, target, check_hermitian: bool = False, backend=None):
    """Calculates the Bures distance :math:`D_{B}` between a ``state`` :math:`\\rho`
    and a ``target`` state :math:`\\sigma`. This is given by

    .. math::
        D_{B}(\\rho, \\, \\sigma) = \\sqrt{2 \\, \\left(1 - \\sqrt{F(\\rho, \\, \\sigma)}\\right)}

    where :math:`F(\\rho, \\sigma)` is the :func:`qibo.quantum_info.fidelity`
    between `state` and `target`.

    Args:
        state (ndarray): statevector or density matrix.
        target (ndarray): statevector or density matrix.
        check_hermitian (bool, optional): if ``True``, checks if ``state`` is Hermitian.
            Defaults to ``False``.
        backend (:class:`qibo.backends.abstract.Backend`, optional): backend to be used
            in the execution. If ``None``, it uses :class:`qibo.backends.GlobalBackend`.
            Defaults to ``None``.

    Returns:
        float: Bures distance between ``state`` and ``target``.
    """
    distance = np.sqrt(
        2 * (1 - np.sqrt(fidelity(state, target, check_hermitian, backend=backend)))
    )

    return distance


def entanglement_fidelity(
    channel, nqubits: int, state=None, check_hermitian: bool = False, backend=None
):
    """Entanglement fidelity :math:`F_{\\mathcal{E}}` of a ``channel`` :math:`\\mathcal{E}`
    on ``state`` :math:`\\rho` is given by

    .. math::
        F_{\\mathcal{E}}(\\rho) = F(\\rho_{f}, \\rho)

    where :math:`F` is the :func:`qibo.quantum_info.fidelity` function for states,
    and :math:`\\rho_{f} = \\mathcal{E}_{A} \\otimes I_{B}(\\rho)`
    is the state after the channel :math:`\\mathcal{E}` was applied to
    partition :math:`A`.

    Args:
        channel (:class:`qibo.gates.channels.Channel`): quantum channel
            acting on partition :math:`A`.
        nqubits (int): total number of qubits in ``state``.
        state (ndarray, optional): statevector or density matrix to be evolved
            by ``channel``. If ``None``, defaults to the maximally entangled state
            :math:`\\frac{1}{2^{n}} \\, \\sum_{k} \\, \\ket{k}\\ket{k}`, where
            :math:`n` is ``nqubits``. Defaults to ``None``.
        check_hermitian (bool, optional): if ``True``, checks if the final state
            :math:`\\rho_{f}` is Hermitian. If ``False``, it assumes it is Hermitian.
            Defaults to ``False``.
        backend (:class:`qibo.backends.abstract.Backend`, optional): backend to be used
            in the execution. If ``None``, it uses :class:`qibo.backends.GlobalBackend`.
            Defaults to ``None``.

    Returns:
        float: Entanglement fidelity :math:`F_{\\mathcal{E}}`.
    """
    if backend is None:  # pragma: no cover
        backend = GlobalBackend()

    if isinstance(nqubits, int) is False:
        raise_error(
            TypeError, f"nqubits must be type int, but it is type {type(nqubits)}."
        )

    if nqubits <= 0:
        raise_error(
            ValueError, f"nqubits must be a positive integer, but it is {nqubits}."
        )

    if state is not None and (
        (len(state.shape) not in [1, 2])
        or (len(state) == 0)
        or (len(state.shape) == 2 and state.shape[0] != state.shape[1])
    ):
        raise_error(
            TypeError,
            f"state must have dims either (k,) or (k,k), but have dims {state.shape}.",
        )

    if isinstance(check_hermitian, bool) is False:
        raise_error(
            TypeError,
            f"check_hermitian must be type bool, but it is type {type(check_hermitian)}.",
        )

    if state is None:
        state = backend.plus_density_matrix(nqubits)

    # necessary because this function do support repeated execution,
    # so it has to default to density matrices
    if len(state.shape) == 1:
        state = np.outer(state, np.conj(state))

    state_final = backend.apply_channel_density_matrix(channel, state, nqubits)

    entang_fidelity = fidelity(
        state_final, state, check_hermitian=check_hermitian, backend=backend
    )

    return entang_fidelity


def process_fidelity(channel, target=None, check_unitary: bool = False, backend=None):
    """Process fidelity between a quantum ``channel`` :math:`\\mathcal{E}` and a
    ``target`` unitary channel :math:`U`. The process fidelity is defined as

    .. math::
        F_{\\text{pro}}(\\mathcal{E}, \\mathcal{U}) = \\frac{1}{d^{2}} \\,
            \\text{tr}(\\mathcal{E}^{\\dagger} \\, \\mathcal{U})

    Args:
        channel: quantum channel :math:`\\mathcal{E}`.
        target (optional): quantum channel :math:`U`. If ``None``, target is the
            Identity channel. Defaults to ``None``.
        check_unitary (bool, optional): if ``True``, checks if one of the
            input channels is unitary. Default: ``False``.
        backend (:class:`qibo.backends.abstract.Backend`, optional): backend to be used
            in the execution. If ``None``, it uses :class:`qibo.backends.GlobalBackend`.
            Defaults to ``None``.

    Returns:
        float: Process fidelity between ``channel`` and ``target``.
    """
    if backend is None:  # pragma: no cover
        backend = GlobalBackend()

    if target is not None:
        if channel.shape != target.shape:
            raise_error(
                TypeError,
                f"Channels must have the same dims, but {channel.shape} != {target.shape}",
            )

    dim = int(np.sqrt(channel.shape[0]))

    if check_unitary is True:
        norm_channel = float(
            backend.calculate_norm_density_matrix(
                np.dot(np.conj(np.transpose(channel)), channel) - np.eye(dim**2)
            )
        )
        if target is None and norm_channel > PRECISION_TOL:
            raise_error(TypeError, "Channel is not unitary and Target is None.")
        if target is not None:
            norm_target = float(
                backend.calculate_norm(
                    np.dot(np.conj(np.transpose(target)), target) - np.eye(dim**2)
                )
            )
            if (norm_channel > PRECISION_TOL) and (norm_target > PRECISION_TOL):
                raise_error(TypeError, "Neither channel is unitary.")

    if target is None:
        # With no target, return process fidelity with Identity channel
        process_fid = np.real(np.trace(channel)) / dim**2
        process_fid = float(process_fid)

        return process_fid

    process_fid = np.dot(np.transpose(np.conj(channel)), target)
    process_fid = np.real(np.trace(process_fid)) / dim**2
    process_fid = float(process_fid)

    return process_fid


def process_infidelity(channel, target=None, check_unitary: bool = False, backend=None):
    """Process infidelity between quantum channel :math:`\\mathcal{E}`
    and a ``target`` unitary channel :math:`U`. The process infidelity is defined as

    .. math::
        1 - F_{\\text{pro}}(\\mathcal{E}, \\mathcal{U}) \\, ,

    where :math:`F_{\\text{pro}}` is the :func:`qibo.quantum_info.process_fidelity`.

    Args:
        channel: quantum channel :math:`\\mathcal{E}`.
        target (optional): quantum channel :math:`U`. If ``None``, target is the
            Identity channel. Defaults to ``None``.
        check_unitary (bool, optional): if ``True``, checks if one of the
            input channels is unitary. Defaults to ``False``.
        backend (:class:`qibo.backends.abstract.Backend`, optional): backend to be used
            in the execution. If ``None``, it uses :class:`qibo.backends.GlobalBackend`.
            Defaults to ``None``.


    Returns:
        float: Process infidelity between ``channel`` :math:`\\mathcal{E}`
        and ``target`` :math:`U`.
    """
    return 1 - process_fidelity(
        channel, target=target, check_unitary=check_unitary, backend=backend
    )


def average_gate_fidelity(
    channel, target=None, check_unitary: bool = False, backend=None
):
    """Average gate fidelity between a quantum ``channel`` :math:`\\mathcal{E}`
    and a ``target`` unitary channel :math:`U`. The average gate fidelity
    is defined as

    .. math::
        F_{\\text{avg}}(\\mathcal{E}, \\mathcal{U}) = \\frac{d \\,
            F_{pro}(\\mathcal{E}, \\mathcal{U}) + 1}{d + 1}

    where :math:`d` is the dimension of the channels and
    :math:`F_{pro}(\\mathcal{E}, \\mathcal{U})` is the
    :meth:`~qibo.metrics.process_fidelily` of channel
    :math:`\\mathcal{E}` with respect to the unitary
    channel :math:`\\mathcal{U}`.

    Args:
        channel: quantum channel :math:`\\mathcal{E}`.
        target (optional): quantum channel :math:`\\mathcal{U}`.
            If ``None``, target is the Identity channel. Defaults to ``None``.
        check_unitary (bool, optional): if ``True``, checks if one of the
            input channels is unitary. Default: ``False``.
        backend (:class:`qibo.backends.abstract.Backend`, optional): backend to be used
            in the execution. If ``None``, it uses :class:`qibo.backends.GlobalBackend`.
            Defaults to ``None``.

    Returns:
        float: Process fidelity between channel :math:`\\mathcal{E}`
        and target unitary channel :math:`\\mathcal{U}`.
    """

    dim = channel.shape[0]

    process_fid = process_fidelity(
        channel, target, check_unitary=check_unitary, backend=backend
    )
    process_fid = (dim * process_fid + 1) / (dim + 1)

    return process_fid


def gate_error(channel, target=None, check_unitary: bool = False, backend=None):
    """Gate error between a quantum ``channel`` :math:`\\mathcal{E}`
    and a ``target`` unitary channel :math:`U`, which is defined as

    .. math::
        E(\\mathcal{E}, \\mathcal{U}) = 1 - F_{\\text{avg}}(\\mathcal{E}, \\mathcal{U}) \\, ,

    where :math:`F_{\\text{avg}}(\\mathcal{E}, \\mathcal{U})` is the
    :func:`qibo.quantum_info.average_gate_fidelity`.

    Args:
        channel: quantum channel :math:`\\mathcal{E}`.
        target (optional): quantum channel :math:`\\mathcal{U}`. If ``None``,
            target is the Identity channel. Defaults to ``None``.
        check_unitary (bool, optional): if ``True``, checks if one of the
            input channels is unitary. Default: ``False``.
        backend (:class:`qibo.backends.abstract.Backend`, optional): backend to be used
            in the execution. If ``None``, it uses :class:`qibo.backends.GlobalBackend`.
            Defaults to ``None``.

    Returns:
        float: Gate error between ``channel`` :math:`\\mathcal{E}`
        and ``target`` :math:`\\mathcal{U}`.
    """
    error = 1 - average_gate_fidelity(
        channel, target, check_unitary=check_unitary, backend=backend
    )

    return error


def diamond_norm(channel, target=None, **kwargs):
    """Calculates the diamond norm :math:`\\|\\mathcal{E}\\|_{\\diamond}` of
    ``channel`` :math:`\\mathcal{E}`, which is given by

    .. math::
        \\|\\mathcal{E}\\|_{\\diamond} = \\max_{\\rho} \\, \\| \\left(\\mathcal{E} \\otimes I_{d^{2}}\\right)(\\rho) \\|_{1} \\, ,

    where :math:`I_{d^{2}}` is the :math:`d^{2} \\times d^{2}` Identity operator,
    :math:`d = 2^{n}`, :math:`n` is the number of qubits,
    and :math:`\\|\\cdot\\|_{1}` denotes the trace norm.

    If a ``target`` channel :math:`\\Lambda` is specified,
    then it calculates :math:`\\| \\mathcal{E} - \\Lambda\\|_{\\diamond}`.

    Example:

        .. testcode::

            from qibo.quantum_info import diamond_norm, random_unitary, to_choi

            nqubits = 1
            dim = 2**nqubits

            unitary = random_unitary(dim)
            unitary = to_choi(unitary, order="row")

            unitary_2 = random_unitary(dim)
            unitary_2 = to_choi(unitary_2, order="row")

            dnorm = diamond_norm(unitary, unitary_2)

    Args:
        channel (ndarray): row-vectorized Choi representation of a quantum channel.
        target (ndarray, optional): row-vectorized Choi representation of a target
            quantum channel. Defaults to ``None``.
        kwargs: optional arguments to pass to CVXPY solver. For more information,
            please visit `CVXPY's API documentation
            <https://www.cvxpy.org/api_reference/cvxpy.problems.html#problem>`_.

    Returns:
        float: diamond norm of either ``channel`` or ``channel - target``.

    .. note::
        This function requires the optional CVXPY package to be installed.

    """
    import cvxpy  # pylint: disable=C0415

    if target is not None:
        if channel.shape != target.shape:
            raise_error(
                TypeError,
                f"Channels must have the same dims, but {channel.shape} != {target.shape}",
            )

    if target is not None:
        channel -= target

    # `CVXPY` only works with `numpy`, so this function has to
    # convert any channel to the `numpy` backend by default
    backend = GlobalBackend()
    channel = backend.to_numpy(channel)

    channel = np.transpose(channel)
    channel_real = np.real(channel)
    channel_imag = np.imag(channel)

    dim = int(np.sqrt(channel.shape[0]))

    first_variables_real = cvxpy.Variable(shape=(dim, dim))
    first_variables_imag = cvxpy.Variable(shape=(dim, dim))
    first_variables = cvxpy.bmat(
        [
            [first_variables_real, -first_variables_imag],
            [first_variables_imag, first_variables_real],
        ]
    )

    second_variables_real = cvxpy.Variable(shape=(dim, dim))
    second_variables_imag = cvxpy.Variable(shape=(dim, dim))
    second_variables = cvxpy.bmat(
        [
            [second_variables_real, -second_variables_imag],
            [second_variables_imag, second_variables_real],
        ]
    )

    variables_real = cvxpy.Variable(shape=(dim**2, dim**2))
    variables_imag = cvxpy.Variable(shape=(dim**2, dim**2))
    identity = sparse.eye(dim)

    constraints_real = cvxpy.bmat(
        [
            [cvxpy.kron(identity, first_variables_real), variables_real],
            [variables_real.T, cvxpy.kron(identity, second_variables_real)],
        ]
    )
    constraints_imag = cvxpy.bmat(
        [
            [cvxpy.kron(identity, first_variables_imag), variables_imag],
            [-variables_imag.T, cvxpy.kron(identity, second_variables_imag)],
        ]
    )
    constraints_block = cvxpy.bmat(
        [[constraints_real, -constraints_imag], [constraints_imag, constraints_real]]
    )

    constraints = [
        first_variables >> 0,
        first_variables_real == first_variables_real.T,
        first_variables_imag == -first_variables_imag.T,
        cvxpy.trace(first_variables_real) == 1,
        second_variables >> 0,
        second_variables_real == second_variables_real.T,
        second_variables_imag == -second_variables_imag.T,
        cvxpy.trace(second_variables_real) == 1,
        constraints_block >> 0,
    ]

    objective_function = cvxpy.Maximize(
        cvxpy.trace(channel_real @ variables_real)
        + cvxpy.trace(channel_imag @ variables_imag)
    )
    problem = cvxpy.Problem(objective=objective_function, constraints=constraints)
    solution = problem.solve(**kwargs)

    return solution


def meyer_wallach_entanglement(circuit, backend=None):
    """Computes the Meyer-Wallach entanglement Q of the `circuit`,

    .. math::
        Q(\\theta) = 1 - \\frac{1}{N} \\, \\sum_{k} \\,
            \\text{tr}\\left(\\rho_{k^{2}}(\\theta)\\right) \\, .

    Args:
        circuit (:class:`qibo.models.Circuit`): Parametrized circuit.
        backend (:class:`qibo.backends.abstract.Backend`, optional): backend to be used
            in the execution. If ``None``, it uses :class:`qibo.backends.GlobalBackend`.
            Defaults to ``None``.

    Returns:
        float: Meyer-Wallach entanglement.
    """

    if backend is None:  # pragma: no cover
        backend = GlobalBackend()

    circuit.density_matrix = True
    nqubits = circuit.nqubits

    rho = backend.execute_circuit(circuit).state()

    ent = 0
    for j in range(nqubits):
        trace_q = list(range(nqubits))
        trace_q.pop(j)

        rho_r = backend.partial_trace_density_matrix(rho, trace_q, nqubits)

        trace = purity(rho_r)

        ent += trace

    entanglement = 1 - ent / nqubits

    return entanglement


def entangling_capability(circuit, samples: int, backend=None):
    """Returns the entangling capability :math:`\\text{Ent}` of a parametrized
    circuit, which is average Meyer-Wallach entanglement Q of the circuit, i.e.

    .. math::
        \\text{Ent} = \\frac{2}{S}\\sum_{k}Q_k \\, ,

    where :math:`S` is the number of samples.

    Args:
        circuit (:class:`qibo.models.Circuit`): Parametrized circuit.
        samples (int): number of samples to estimate the integral.
        backend (:class:`qibo.backends.abstract.Backend`, optional): backend to be used
            in the execution. If ``None``, it uses :class:`qibo.backends.GlobalBackend`.
            Defaults to ``None``.

    Returns:
        float: Entangling capability.
    """

    if isinstance(samples, int) is False:
        raise_error(
            TypeError, f"samples must be type int, but it is type {type(samples)}."
        )

    if backend is None:  # pragma: no cover
        backend = GlobalBackend()

    res = []
    for _ in range(samples):
        params = np.random.uniform(-np.pi, np.pi, circuit.trainable_gates.nparams)
        circuit.set_parameters(params)
        entanglement = meyer_wallach_entanglement(circuit, backend=backend)
        res.append(entanglement)

    capability = 2 * np.real(np.sum(res)) / samples

    return capability


def expressibility(
    circuit,
    power_t: int,
    samples: int,
    order: Optional[Union[int, float, str]] = 2,
    backend=None,
):
    """Returns the expressibility :math:`\\|A\\|` of a parametrized
    circuit, where

    .. math::
        A = \\int_{\\text{Haar}} d\\psi \\, \\left(|\\psi\\rangle\\right.\\left.
            \\langle\\psi|\\right)^{\\otimes t} - \\int_{\\Theta} d\\psi \\,
            \\left(|\\psi_{\\theta}\\rangle\\right.\\left.
            \\langle\\psi_{\\theta}|\\right)^{\\otimes t}

    Args:
        circuit (:class:`qibo.models.Circuit`): Parametrized circuit.
        power_t (int): power that defines the :math:`t`-design.
        samples (int): number of samples to estimate the integrals.
        order (int or float or str, optional): order of the norm :math:`\\|A\\|`.
            For specifications, see :meth:`qibo.backends.abstract.calculate_norm`.
            Defaults to :math:`2`.
        backend (:class:`qibo.backends.abstract.Backend`, optional): backend to be used
            in the execution. If ``None``, it uses :class:`qibo.backends.GlobalBackend`.
            Defaults to ``None``.

    Returns:
        float: Entangling capability.
    """

    if isinstance(power_t, int) is False:
        raise_error(
            TypeError, f"power_t must be type int, but it is type {type(power_t)}."
        )

    if isinstance(samples, int) is False:
        raise_error(
            TypeError, f"samples must be type int, but it is type {type(samples)}."
        )

    from qibo.quantum_info.utils import (  # pylint: disable=C0415
        haar_integral,
        pqc_integral,
    )

    if backend is None:  # pragma: no cover
        backend = GlobalBackend()

    deviation = haar_integral(
        circuit.nqubits, power_t, samples=None, backend=backend
    ) - pqc_integral(circuit, power_t, samples, backend=backend)

    fid = float(backend.calculate_norm(deviation, order=order))

    return fid


def frame_potential(
    nqubits: int,
    power_t: int,
    haar: bool = True,
    circuit=None,
    samples: int = None,
    backend=None,
):
    if backend is None:  # pragma: no cover
        backend = GlobalBackend()

    if circuit is not None and nqubits != circuit.nqubits:
        raise_error(
            ValueError, f"nqubits ({nqubits}) != circuit.nqubits ({circuit.nqubits})"
        )

    dim = 2**nqubits

    if haar:
        return factorial(power_t) * factorial(dim - 1) / factorial(power_t + dim - 1)


def _check_hermitian_or_not_gpu(matrix, backend=None):
    """Checks if a given matrix is Hermitian and whether
    the backend is neither :class:`qibojit.backends.CupyBackend`
    nor :class:`qibojit.backends.CuQuantumBackend`.

    Args:
        matrix: input array.
        backend (:class:`qibo.backends.abstract.Backend`, optional): backend to be used
            in the execution. If ``None``, it uses :class:`qibo.backends.GlobalBackend`.
            Defaults to ``None``.

    Returns:
        bool: whether the matrix is Hermitian.

    Raises:
        NotImplementedError: If `matrix` is not Hermitian and
        `backend` is not :class:`qibojit.backends.CupyBackend`

    """
    if backend is None:  # pragma: no cover
        backend = GlobalBackend()

    norm = backend.calculate_norm_density_matrix(
        np.transpose(np.conj(matrix)) - matrix, order=2
    )

    hermitian = bool(float(norm) <= PRECISION_TOL)

    if hermitian is False and backend.__class__.__name__ in [
        "CupyBackend",
        "CuQuantumBackend",
    ]:  # pragma: no cover
        raise_error(
            NotImplementedError,
            "GPU backends do not support `np.linalg.eig` "
            + "or `np.linalg.eigvals` for non-Hermitian matrices.",
        )

    return hermitian<|MERGE_RESOLUTION|>--- conflicted
+++ resolved
@@ -1,10 +1,7 @@
 """Submodule with distances, metrics, and measures for quantum states and channels."""
 
-<<<<<<< HEAD
 from math import factorial
-=======
 from typing import Optional, Union
->>>>>>> 8940245c
 
 import numpy as np
 from scipy import sparse
