--- conflicted
+++ resolved
@@ -229,10 +229,6 @@
     return m.fun, m.x, m
 
 
-<<<<<<< HEAD
-def sgd(loss, initial_parameters, args=(), options=None, compile=False, backend=None):
-    """Stochastic Gradient Descent (SGD) optimizer using Tensorflow or PyTorch backpropagation.
-=======
 def sgd(
     loss,
     initial_parameters,
@@ -243,7 +239,6 @@
     backend=None,
 ):
     """Stochastic Gradient Descent (SGD) optimizer using Tensorflow backpropagation.
->>>>>>> a92347f2
 
     See `tf.keras.Optimizers <https://www.tensorflow.org/api_docs/python/tf/keras/optimizers>`_
     for a list of the available optimizers for Tensorflow.
@@ -266,12 +261,9 @@
             - ``'nmessage'`` (int, default: ``1e3``): Every how many epochs to print
               a message of the loss function.
     """
-<<<<<<< HEAD
-=======
 
     if not backend.name == "tensorflow":
         raise_error(RuntimeError, "SGD optimizer requires Tensorflow backend.")
->>>>>>> a92347f2
 
     sgd_options = {
         "nepochs": 1000000,
