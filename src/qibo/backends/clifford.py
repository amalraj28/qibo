--- conflicted
+++ resolved
@@ -137,13 +137,9 @@
             for gate in circuit.queue:
                 state = gate.apply_clifford(self, state, nqubits)
 
-<<<<<<< HEAD
             state = self.reshape_clifford_state(state, nqubits)
 
             return Clifford(
-=======
-            clifford = Clifford(
->>>>>>> ac4e4769
                 state,
                 measurements=circuit.measurements,
                 nshots=nshots,
