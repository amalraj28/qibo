# -*- coding: utf-8 -*-
import collections
import sympy
from abc import ABC, abstractmethod
from qibo.config import raise_error
from collections.abc import Iterable
from typing import List, Sequence, Tuple


class Gate:
    """The base class for gate implementation.

    All base gates should inherit this class.
    """
    def __init__(self):
        """
        Attributes:
            name (str): Name of the gate.
            is_controlled_by (bool): ``True`` if the gate was created using the
                :meth:`qibo.abstractions.abstract_gates.Gate.controlled_by` method,
                otherwise ``False``.
            init_args (list): Arguments used to initialize the gate.
            init_kwargs (dict): Arguments used to initialize the gate.
            target_qubits (tuple): Tuple with ids of target qubits.
            control_qubits (tuple): Tuple with ids of control qubits sorted in
                increasing order.
        """
        from qibo import config
        self.name = None
        self.is_controlled_by = False
        # args for creating gate
        self.init_args = []
        self.init_kwargs = {}

        self._target_qubits = tuple()
        self._control_qubits = set()
        self._parameters = tuple()
        config.ALLOW_SWITCHERS = False

        self.symbolic_parameters = {}

    @property
    def target_qubits(self) -> Tuple[int]:
        """Tuple with ids of target qubits."""
        return self._target_qubits

    @property
    def control_qubits(self) -> Tuple[int]:
        """Tuple with ids of control qubits sorted in increasing order."""
        return tuple(sorted(self._control_qubits))

    @property
    def qubits(self) -> Tuple[int]:
        """Tuple with ids of all qubits (control and target) that the gate acts."""
        return self.control_qubits + self.target_qubits

    def _set_target_qubits(self, qubits: Sequence[int]):
        """Helper method for setting target qubits."""
        self._target_qubits = tuple(qubits)
        if len(self._target_qubits) != len(set(qubits)):
            repeated = self._find_repeated(qubits)
            raise_error(ValueError, "Target qubit {} was given twice for gate {}."
                                    "".format(repeated, self.name))

    def _set_control_qubits(self, qubits: Sequence[int]):
        """Helper method for setting control qubits."""
        self._control_qubits = set(qubits)
        if len(self._control_qubits) != len(qubits):
            repeated = self._find_repeated(qubits)
            raise_error(ValueError, "Control qubit {} was given twice for gate {}."
                                    "".format(repeated, self.name))

    @target_qubits.setter
    def target_qubits(self, qubits: Sequence[int]):
        """Sets target qubits tuple."""
        self._set_target_qubits(qubits)
        self._check_control_target_overlap()

    @control_qubits.setter
    def control_qubits(self, qubits: Sequence[int]):
        """Sets control qubits set."""
        self._set_control_qubits(qubits)
        self._check_control_target_overlap()

    def _set_targets_and_controls(self, target_qubits: Sequence[int],
                                 control_qubits: Sequence[int]):
        """Sets target and control qubits simultaneously.

        This is used for the reduced qubit updates in the distributed circuits
        because using the individual setters may raise errors due to temporary
        overlap of control and target qubits.
        """
        self._set_target_qubits(target_qubits)
        self._set_control_qubits(control_qubits)
        self._check_control_target_overlap()

    @staticmethod
    def _find_repeated(qubits: Sequence[int]) -> int:
        """Finds the first qubit id that is repeated in a sequence of qubit ids."""
        temp_set = set()
        for qubit in qubits:
            if qubit in temp_set:
                return qubit
            temp_set.add(qubit)

    def _check_control_target_overlap(self):
        """Checks that there are no qubits that are both target and controls."""
        common = set(self._target_qubits) & self._control_qubits
        if common:
            raise_error(ValueError, "{} qubits are both targets and controls for "
                                    "gate {}.".format(common, self.name))

    @property
    def parameters(self):
        """Returns a tuple containing the current value of gate's parameters."""
        return self._parameters

    def commutes(self, gate: "Gate") -> bool:
        """Checks if two gates commute.

        Args:
            gate: Gate to check if it commutes with the current gate.

        Returns:
            ``True`` if the gates commute, otherwise ``False``.
        """
        if isinstance(gate, SpecialGate):
            return False
        t1 = set(self.target_qubits)
        t2 = set(gate.target_qubits)
        a = self.__class__ == gate.__class__ and t1 == t2
        b = not (t1 & set(gate.qubits) or t2 & set(self.qubits))
        return a or b

    def on_qubits(self, qubit_map) -> "Gate":
        """Creates the same gate targeting different qubits.

        Args:
            qubit_map (int): Dictionary mapping original qubit indices to new ones.

        Returns:
            A :class:`qibo.abstractions.gates.Gate` object of the original gate
            type targeting the given qubits.

        Example:

            .. testcode::

                from qibo import models, gates
                c = models.Circuit(4)
                # Add some CNOT gates
                c.add(gates.CNOT(2, 3).on_qubits({2: 2, 3: 3})) # equivalent to gates.CNOT(2, 3)
                c.add(gates.CNOT(2, 3).on_qubits({2: 3, 3: 0})) # equivalent to gates.CNOT(3, 0)
                c.add(gates.CNOT(2, 3).on_qubits({2: 1, 3: 3})) # equivalent to gates.CNOT(1, 3)
                c.add(gates.CNOT(2, 3).on_qubits({2: 2, 3: 1})) # equivalent to gates.CNOT(2, 1)
                print(c.draw())
            .. testoutput::

                q0: ───X─────
                q1: ───|─o─X─
                q2: ─o─|─|─o─
                q3: ─X─o─X───
        """
        if self.is_controlled_by:
            targets = (qubit_map.get(q) for q in self.target_qubits)
            controls = (qubit_map.get(q) for q in self.control_qubits)
            gate = self.__class__(*targets, **self.init_kwargs)
            gate = gate.controlled_by(*controls)
        else:
            qubits = (qubit_map.get(q) for q in self.qubits)
            gate = self.__class__(*qubits, **self.init_kwargs)
        return gate

    def _dagger(self) -> "Gate":
        """Helper method for :meth:`qibo.abstractions.gates.Gate.dagger`."""
        # By default the ``_dagger`` method creates an equivalent gate, assuming
        # that the gate is Hermitian (true for common gates like H or Paulis).
        # If the gate is not Hermitian the ``_dagger`` method should be modified.
        return self.__class__(*self.init_args, **self.init_kwargs)

    def dagger(self) -> "Gate":
        """Returns the dagger (conjugate transpose) of the gate.

        Returns:
            A :class:`qibo.abstractions.gates.Gate` object representing the dagger of
            the original gate.
        """
        new_gate = self._dagger()
        new_gate.is_controlled_by = self.is_controlled_by
        new_gate.control_qubits = self.control_qubits
        return new_gate

    def check_controls(func): # pylint: disable=E0213
        def wrapper(self, *args):
            if self.control_qubits:
                raise_error(RuntimeError, "Cannot use `controlled_by` method "
                                          "on gate {} because it is already "
                                          "controlled by {}."
                                          "".format(self, self.control_qubits))
            return func(self, *args) # pylint: disable=E1102
        return wrapper

    @check_controls
    def controlled_by(self, *qubits: int) -> "Gate":
        """Controls the gate on (arbitrarily many) qubits.

        Args:
            *qubits (int): Ids of the qubits that the gate will be controlled on.

        Returns:
            A :class:`qibo.abstractions.gates.Gate` object in with the corresponding
            gate being controlled in the given qubits.
        """
        if qubits:
            self.is_controlled_by = True
            self.control_qubits = qubits
        return self

    def decompose(self, *free) -> List["Gate"]:
        """Decomposes multi-control gates to gates supported by OpenQASM.

        Decompositions are based on `arXiv:9503016 <https://arxiv.org/abs/quant-ph/9503016>`_.

        Args:
            free: Ids of free qubits to use for the gate decomposition.

        Returns:
            List with gates that have the same effect as applying the original gate.
        """
        # TODO: Implement this method for all gates not supported by OpenQASM.
        # Currently this is implemented only for multi-controlled X gates.
        # If it is used on a different gate it will just return a deep copy
        # of the same gate.
        return [self.__class__(*self.init_args, **self.init_kwargs)]

<<<<<<< HEAD
    def apply(self, backend, state, nqubits):
        return backend.apply_gate(self, state, nqubits)

    def apply_density_matrix(self, backend, state, nqubits):
        return backend.apply_gate_density_matrix(self, state, nqubits)
=======
    def asmatrix(self, backend=None):
        if backend is None:
            from qibo.backends import GlobalBackend
            backend = GlobalBackend()
        return backend.asmatrix(self)

    @property
    def matrix(self):
        return self.asmatrix()
>>>>>>> b95c1662


class SpecialGate(Gate):
    """Abstract class for special gates.

    Current special gates are :class:`qibo.abstractions.gates.CallbackGate` and
    :class:`qibo.abstractions.gates.Flatten`.
    """

    def commutes(self, gate):
        return False

    def on_qubits(self, qubit_map):
        raise_error(NotImplementedError,
                    "Cannot use special gates on subroutines.")


class ParametrizedGate(Gate):
    """Base class for parametrized gates.

    Implements the basic functionality of parameter setters and getters.
    """

    def __init__(self, trainable=True):
        super().__init__()
        self.parameter_names = "theta"
        self.nparams = 1
        self.trainable = trainable

    @Gate.parameters.setter
    def parameters(self, x):
        """Updates the values of gate's parameters."""
        if isinstance(self.parameter_names, str):
            nparams = 1
            if not isinstance(x, collections.abc.Iterable):
                x = [x]
            else:
                # Captures the ``Unitary`` gate case where the given parameter
                # can be an array
                try:
                    if len(x) != 1:
                        x = [x]
                except TypeError: # tf.Variable case
                    s = tuple(x.shape)
                    if not s or s[0] != 1:
                        x = [x]
        else:
            nparams = len(self.parameter_names)

        if not self._parameters:
            params = nparams * [None]
        else:
            params = list(self._parameters)
        if len(x) != nparams:
            raise_error(ValueError, "Parametrized gate has {} parameters "
                                    "but {} update values were given."
                                    "".format(nparams, len(x)))
        for i, v in enumerate(x):
            if isinstance(v, sympy.Expr):
                self.symbolic_parameters[i] = v
            params[i] = v
        self._parameters = tuple(params)
        
        # TODO: Handle parameter setting for distributed circuits

    def substitute_symbols(self):
        params = list(self._parameters)
        for i, param in self.symbolic_parameters.items():
            for symbol in param.free_symbols:
                param = symbol.evaluate(param)
            params[i] = float(param)
        self.parameters = tuple(params)<|MERGE_RESOLUTION|>--- conflicted
+++ resolved
@@ -233,13 +233,6 @@
         # of the same gate.
         return [self.__class__(*self.init_args, **self.init_kwargs)]
 
-<<<<<<< HEAD
-    def apply(self, backend, state, nqubits):
-        return backend.apply_gate(self, state, nqubits)
-
-    def apply_density_matrix(self, backend, state, nqubits):
-        return backend.apply_gate_density_matrix(self, state, nqubits)
-=======
     def asmatrix(self, backend=None):
         if backend is None:
             from qibo.backends import GlobalBackend
@@ -249,8 +242,13 @@
     @property
     def matrix(self):
         return self.asmatrix()
->>>>>>> b95c1662
-
+
+    def apply(self, backend, state, nqubits):
+        return backend.apply_gate(self, state, nqubits)
+
+    def apply_density_matrix(self, backend, state, nqubits):
+        return backend.apply_gate_density_matrix(self, state, nqubits)
+    
 
 class SpecialGate(Gate):
     """Abstract class for special gates.
