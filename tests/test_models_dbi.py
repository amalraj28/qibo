--- conflicted
+++ resolved
@@ -101,10 +101,6 @@
         dbi(step=step)
     assert initial_off_diagonal_norm > dbi.off_diagonal_norm
 
-<<<<<<< HEAD
-    step = dbi.hyperopt_step(
-        step_min=initial_step - delta, step_max=initial_step + delta, n_trials=10
-=======
 
 @pytest.mark.parametrize(
     "cost",
@@ -121,7 +117,6 @@
         mode=DoubleBracketGeneratorType.single_commutator,
         cost=cost,
         scheduling=DoubleBracketScheduling.polynomial_approximation,
->>>>>>> e7061b0e
     )
     initial_off_diagonal_norm = dbi.off_diagonal_norm
     for i in range(NSTEPS):
@@ -148,13 +143,6 @@
     assert dbi.energy_fluctuation(state=state) < dbi.h0.energy_fluctuation(state=state)
 
 
-<<<<<<< HEAD
-    step = dbi.hyperopt_step(
-        step_min=initial_step - delta,
-        step_max=initial_step + delta,
-        n_trials=10,
-        look_ahead=look_ahead,
-=======
 @pytest.mark.parametrize("nqubits", [5, 6])
 def test_polynomial_fail_cases(backend, nqubits):
     h0 = random_hermitian(2**nqubits, backend=backend, seed=seed)
@@ -162,7 +150,6 @@
         Hamiltonian(nqubits, h0, backend=backend),
         mode=DoubleBracketGeneratorType.single_commutator,
         scheduling=DoubleBracketScheduling.polynomial_approximation,
->>>>>>> e7061b0e
     )
     with pytest.raises(ValueError):
         polynomial_step(dbi, n=2, n_max=1)
