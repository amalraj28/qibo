import numpy as np
from scipy.linalg import sqrtm

from qibo import gates, models
from qibo.quantum_info import hellinger_distance, hellinger_fidelity


def noisy_circuit(circuit, params):
    """Creates a noisy circuit from the circuit given as argument.

    The function applies a :class:`qibo.gates.ThermalRelaxationChannel` after each step of the circuit
    and, after each gate, a :class:`qibo.gates.DepolarizingChannel`, whose parameter depends on whether the
    gate applies on one or two qubits. In the end are applied  asymmetric bitflips on measurement gates.


    Args:
        circuit (qibo.models.Circuit): Circuit on which noise will be applied. Since in the end are
        applied bitflips, measurement gates are required.
        params (dictionary): object which contains the parameters of the channels organized as follow
        params = {"t1" : (t1, t2,..., tn),
          "t2" : (t1, t2,..., tn),
          "gate time" : (time1, time2),
          "excited population" : 0,
          "depolarizing error" : (lambda1, lambda2),
          "bitflips error" : ([p1, p2,..., pm], [p1, p2,..., pm]),
          "idle_qubits" : 1
         }
        Where n is the number of qubits, and m the number of measurement gates.
        The first four parameters are used by the thermal relaxation error. The first two  elements are the
        tuple containing the $T_1$ and $T_2$ parameters; the third one is a tuple which contain the gate times,
        for single and two qubit gates; then we have the excited population parameter.
        The fifth parameter is a tuple containing the depolaraziong errors for single and 2 qubit gate.
        The sisxth parameter is a tuple containg the two arrays for bitflips probability errors: the first one implements 0->1 errors, the other one 1->0.
        The last parameter is a boolean variable: if True the noise model takes into account idle qubits.

    Returns:
        The new noisy circuit (qibo.models.Circuit).


    """
    # parameters of the model
    t1 = params["t1"]
    t2 = params["t2"]
    time1 = params["gate_time"][0]
    time2 = params["gate_time"][1]
    excited_population = params["excited_population"]
    depolarizing_error_1 = params["depolarizing_error"][0]
    depolarizing_error_2 = params["depolarizing_error"][1]
    bitflips_01 = params["bitflips_error"][0]
    bitflips_10 = params["bitflips_error"][1]
    idle_qubits = params["idle_qubits"]

    # new circuit
    noisy_circ = models.Circuit(circuit.nqubits, density_matrix=True)

    # time steps of the circuit
    time_steps = max(circuit.queue.moment_index)

    # current_time keeps track of the time spent by the qubits
    # being manipulated by the gates of the circuit
    current_time = np.zeros(circuit.nqubits)

    # the idea behind ths loop is to build the old circuit adding the noise channels and
    # keeping track of the time qubits spend being manipulated by the gates, in order
    # to correct the thermal relaxation time of each qubit, even if they are idle.
    for t in range(time_steps):
        # for each time step, I look for each qubit what gate are applied
        for qubit in range(circuit.nqubits):
            # if there's no gate, move on!
            if circuit.queue.moments[t][qubit] == None:
                pass
            # measurement gates
            elif isinstance(circuit.queue.moments[t][qubit], gates.measurements.M):
                for key in list(circuit.measurement_tuples):
                    # if there is a 2-qubits measurement gate we must check that both qubit intercated
                    # with the environment for the same amount of time. If not, before applying
                    # the 2-qubits gate we apply the therm-rel channel for the time difference
                    if len(circuit.measurement_tuples[key]) > 1:
                        q1 = circuit.measurement_tuples[key][0]
                        q2 = circuit.measurement_tuples[key][1]
                        if current_time[q1] != current_time[q2] and idle_qubits == True:
                            q_min = q1
                            q_max = q2
                            if current_time[q1] > current_time[q2]:
                                q_min = q2
                                q_max = q1
                            time_difference = current_time[q_max] - current_time[q_min]
                            # this is the thermal relaxation channel which model the intercation
                            # of the idle qubit with the environment
                            noisy_circ.add(
                                gates.ThermalRelaxationChannel(
                                    q_min,
                                    t1[q_min],
                                    t2[q_min],
                                    time_difference,
                                    excited_population,
                                )
                            )
                            # update the qubit time
                            current_time[q_min] += time_difference
                q = circuit.queue.moments[t][qubit].qubits
                # adding measurements gates
                if len(circuit.queue.moments[t][qubit].qubits) == 1:
                    q = q[0]
                    noisy_circ.add(gates.M(q, p0=bitflips_01[q], p1=bitflips_10[q]))
                else:
                    p0q = []
                    p1q = []
                    for j in q:
                        p0q.append(bitflips_01[j])
                        p1q.append(bitflips_10[j])
                    noisy_circ.add(gates.M(*q, p0=p0q, p1=p1q))
                    circuit.queue.moments[t][
                        max(circuit.queue.moments[t][qubit].qubits)
                    ] = None
            # if there is a 1-qubit gate I add the old gate, the dep and therm-rel channels
            elif len(circuit.queue.moments[t][qubit].qubits) == 1:
                noisy_circ.add(circuit.queue.moments[t][qubit])
                noisy_circ.add(
                    gates.DepolarizingChannel(
                        circuit.queue.moments[t][qubit].qubits, depolarizing_error_1
                    )
                )
                noisy_circ.add(
                    gates.ThermalRelaxationChannel(
                        qubit,
                        t1[qubit],
                        t2[qubit],
                        time1,
                        excited_population,
                    )
                )
                # I update the qubit time
                current_time[qubit] += time1
            # if there is a 2-qubits gate we must check that both qubit intercated
            # with the environment for the same amount of time. If not, before applying
            # the 2-qubits gate we apply the therm-rel channel for the time difference
            else:
                q1 = circuit.queue.moments[t][qubit].qubits[0]
                q2 = circuit.queue.moments[t][qubit].qubits[1]
                if current_time[q1] != current_time[q2] and idle_qubits == True:
                    q_min = q1
                    q_max = q2
                    if current_time[q1] > current_time[q2]:
                        q_min = q2
                        q_max = q1
                    time_difference = current_time[q_max] - current_time[q_min]
                    # this is the thermal relaxation channel which model the intercation
                    # of the idle qubit with the environment
                    noisy_circ.add(
                        gates.ThermalRelaxationChannel(
                            q_min,
                            t1[q_min],
                            t2[q_min],
                            time_difference,
                            excited_population,
                        )
                    )
                    # I update the qubit time
                    current_time[q_min] += time_difference
                # I add the 2-qubit gate, dep and therm-rel channels
                noisy_circ.add(circuit.queue.moments[t][qubit])
                noisy_circ.add(
                    gates.DepolarizingChannel(
                        tuple(set(circuit.queue.moments[t][qubit].qubits)),
                        depolarizing_error_2,
                    )
                )
                noisy_circ.add(
                    gates.ThermalRelaxationChannel(
                        q1, t1[q1], t2[q1], time2, excited_population
                    )
                )
                noisy_circ.add(
                    gates.ThermalRelaxationChannel(
                        q2, t1[q2], t2[q2], time2, excited_population
                    )
                )
                # I update the qubit time
                current_time[circuit.queue.moments[t][qubit].qubits[0]] += time2
                current_time[circuit.queue.moments[t][qubit].qubits[1]] += time2
                circuit.queue.moments[t][
                    max(circuit.queue.moments[t][qubit].qubits)
                ] = None

    #setting noisy_circ.measurements
    measurements = []
    for m in circuit.measurements:
        q = m.qubits
        if len(q) == 1:
            q = q[0]
            measurements.append(gates.M(q, p0=bitflips_01[q], p1=bitflips_10[q]))
        else:
            p0q = []
            p1q = []
            for j in q:
                p0q.append(bitflips_01[j])
                p1q.append(bitflips_10[j])
            measurements.append(gates.M(*q, p0=p0q, p1=p1q))
    noisy_circ.measurements = measurements

    return noisy_circ


def freq_to_prob(freq):
    """Transforms a dictionary of frequencies in an array of probabilities.

       Args:
           freq (CircuitResult.frequencies): frequencies you want to transform.

       Returns:
           The new array (numpy.ndarray).
    """
    norm = sum(freq.values())
    nqubits = len(list(freq.keys())[0])
    prob = np.zeros(2**nqubits)
    for k in range(2**nqubits):
        index = "{:b}".format(k).zfill(nqubits)
        prob[k] = freq[index] / norm
    return prob


def hellinger_shot_error(p, q, nshots):
    """Hellinger fidelity error caused by using two probability distributions estimated using a finite number of shots.
    It is calculated propagating the probability error of each state of the system. The complete formula is:
    :math:`4 * H(p, q) * (1 - H^{2}(p, q)) * (\\sum_{i=1}^{n}(|1 - \\sqrt{\frac{q_i}{p_i}}| * \\sqrt{\frac{p_i - {p_i}^2}{nshots}} + |1 - \\sqrt{\frac{p_i}{q_i}}| * \\sqrt{\frac{q_i - {q_i}^2}{nshots}}) / (4 * H(p,q))`
    where the sum is made all over the possible states and :math:`H(p, q)` is the Hellinger distance.

       Args:
           p (numpy.ndarray): (discrete) probability distribution :math:`p`.
           q (numpy.ndarray): (discrete) probability distribution :math:`q`.
           nshots (int): the number of shots we used to run the circuit to obtain :math:`p` and :math:`q`.

       Returns:
           (float): The Hellinger fidelity error.

    """
    prob_p = np.sqrt((p - p**2) / nshots)
    prob_q = np.sqrt((q - q**2) / nshots)
    hellinger_dist = hellinger_distance(p, q)
    hellinger_dist_e = np.sum(
        (abs(1 - np.sqrt(q / p)) * prob_p + abs(1 - np.sqrt(p / q)) * prob_q)
        / (4 * hellinger_dist)
    )
    hellinger_fid_e = 4 * hellinger_dist * (1 - hellinger_dist**2) * hellinger_dist_e
    return hellinger_fid_e


def loss(parameters, grad, args):
    """The loss function used to be maximized in the fit method of the :class:`qibo.noise_model.CompositeNoiseModel`.
    It's the hellinger fidelity calculated between the probability distribution of the noise model and the experimental target distribution using the :func:`qibo.quantum_info.hellinger_fidelity`.
    It is possible to return also the finite shot error correction calculated with the :func:`qibo.noise_model.hellinger_shot_error`.

       Args:
           parameters (numpy.ndarray): parameters of the :func:`qibo.noise_model.noisy_circuit` which must be inferred.
           They must be given in form of array as
           array([params["t1"], params["t2"], params["gate_time"], params["depolarizing_error"], params["bitflips_error"]])
           q (numpy.ndarray): (discrete) probability distribution :math:`q`.
           nshots (int): the number of shots we used to run the circuit to obtain :math:`p` and :math:`q`.
           args (numpy.ndarray): other parameters which don't need to be inferred as
           array([circuit, nshots, target_prob, idle_qubits, backend, error]).
           The circuit you want to simulate; the number of shots of the simulatin; the target probability; the boolean variable idle_qubits,
           if you want the noise model to take into account idle qubits; the backend; the boolean variable error, if you want to take into account the hellinger fidelity error due to shot noise.

       Returns:
           (float): The Hellinger fidelity if error is False.
           (list): [Hellinger fidelity, Hellinger fidelity error] if error is True.
    """
    circuit = args[0]
    nshots = args[1]
    target_prob = args[2]
    idle_qubits = args[3]
    backend = args[4]
    error = args[5]
    qubits = circuit.nqubits
    parameters = np.array(parameters)

    if any(2 * parameters[0:qubits] - parameters[qubits : 2 * qubits] < 0):
        return -np.inf

    params = {
        "t1": tuple(parameters[0:qubits]),
        "t2": tuple(parameters[qubits : 2 * qubits]),
        "gate_time": tuple(parameters[2 * qubits : 2 * qubits + 2]),
        "excited_population": 0,
        "depolarizing_error": tuple(parameters[2 * qubits + 2 : 2 * qubits + 4]),
        "bitflips_error": (
            parameters[2 * qubits + 4 : 3 * qubits + 4],
            parameters[3 * qubits + 4 : 4 * qubits + 4],
        ),
        "idle_qubits": idle_qubits,
    }

    noisy_circ = noisy_circuit(circuit, params)
    freq = backend.execute_circuit(circuit=noisy_circ, nshots=nshots).frequencies()
    prob = freq_to_prob(freq)

    hellinger_fid = hellinger_fidelity(target_prob, prob)

    if error == True:
        return [hellinger_fid, hellinger_shot_error(target_prob, prob, nshots)]
    else:
        return hellinger_fid


class CompositeNoiseModel:
    """Class associated with a realistic representation of a noisy circuit modeled by the :func:`qibo.noise_model.noisy_circuit`.
    This class is able to fit the parameters of the noise model to reproduce an experimental realization of the circuit
    you want to simulate.

    Args:
        noisy_circuit (qibo.models.Circuit): the noisy circuit. See :func:`qibo.noise_model.noisy_circuit`.
        params (dictionary): the parameters of the noise model. See :func:`qibo.noise_model.noisy_circuit`.
        hellinger (float): current value of the hellinger fidelity between the noisy simulation and the given target result.
        hellinger0 (dictionary): the fidelity and the shot error fidelity  organized as {"fidelity": (float) f, "shot_error": (float) e}.
    """

    def __init__(self, params):
        self.noisy_circuit = {}
        self.params = params
        self.hellinger = {}
        self.hellinger0 = {}

    def apply(self, circuit):
<<<<<<< HEAD
        """Creates the noisy circuit from the circuit given as argument by using the :func:`qibo.noise_model.noisy_circuit`.
    
=======
    """Creates the noisy circuit from the circuit given as argument by using the :func:`qibo.noise_model.noisy_circuit`.

>>>>>>> 673d7f2d
        Args:
            circuit (qibo.models.Circuit): the circuit you want to simulate.
        """
        self.noisy_circuit = noisy_circuit(circuit, self.params)

    def fit(
        self,
        target_result,
        bounds=True,
        f_min_rtol=None,
        backend=None,
    ):
<<<<<<< HEAD
        """Performes the fitting procedure of the noise model parameters, using the method nlopt.opt from the library nplot. The fitting procedure is implemented to maximize the hellinger fidelity calculated using the :func:`qibo.noise_model.loss` between the probability distribution function estimated by the noise model and the one measured experimentally. Since, we are using probability distribution functions estimated using a finite number of shots, the hellinger fidelity is going to have an error caused by an imperfect estimation of the probabilities. This method takes into account this effect and stops when the fidelity reaches a corrected maximum $1-\epsilon$, with $\epsilon$=:func:`qibo.noise_model.hellinger_shot_error`.
    
            Args:
                target_result (qibo.states.CircuitResult): the circuit result with frequencies you want to emulate.
                bounds: If True are given the default bounds for the depolarizing and thermal relaxation channels' parameters.
                Otherwise it's possible to pass a matrix of size (2, 4 * nqubits + 4), where bounds[0] and bounds[1]
                will be respectively the lower and the upper bounds for the parameters. The first 2 * nqubit columns are related
                to the $T_1$ and $T_2$ parameters; the subsequent 2 columns are related to the gate time parameters; the other subsequent 2 columns are related depolarizing error parameters; the last 2 * nqubit columns are related to bitflips errors.
                f_min_rtol (float): the tolerance of the optimization. The optimization will finish when the fidelity reaches the value
                $1-f_min_rtol$, by default f_min_rtol is set to be the fidelity error caused by the finite number of shots and calculated by the :func:`qibo.noise_model.hellinger_shot_error`.
                backend: you can specify your backend. If None qibo.backends.GlobalBackend is used.
        """
=======
    r"""Performes the fitting procedure of the noise model parameters, using the method nlopt.opt from the library nplot. The fitting procedure is implemented to maximize the hellinger fidelity calculated using the :func:`qibo.noise_model.loss` between the probability distribution function estimated by the noise model and the one measured experimentally. Since, we are using probability distribution functions estimated using a finite number of shots, the hellinger fidelity is going to have an error caused by an imperfect estimation of the probabilities. This method takes into account this effect and stops when the fidelity reaches a corrected maximum $1-\epsilon$, with $\epsilon$=:func:`qibo.noise_model.hellinger_shot_error`.

        Args:
            target_result (qibo.states.CircuitResult): the circuit result with frequencies you want to emulate.
            bounds: If True are given the default bounds for the depolarizing and thermal relaxation channels' parameters.
            Otherwise it's possible to pass a matrix of size (2, 4 * nqubits + 4), where bounds[0] and bounds[1]
            will be respectively the lower and the upper bounds for the parameters. The first 2 * nqubit columns are related
            to the $T_1$ and $T_2$ parameters; the subsequent 2 columns are related to the gate time parameters; the other subsequent 2 columns are related depolarizing error parameters; the last 2 * nqubit columns are related to bitflips errors.
            f_min_rtol (float): the tolerance of the optimization. The optimization will finish when the fidelity reaches the value
            $1-f_min_rtol$, by default f_min_rtol is set to be the fidelity error caused by the finite number of shots and calculated by the :func:`qibo.noise_model.hellinger_shot_error`.
            backend: you can specify your backend. If None qibo.backends.GlobalBackend is used.
    """
>>>>>>> 673d7f2d
        from functools import partial

        import nlopt

        if backend == None:  # pragma: no cover
            from qibo.backends import GlobalBackend

            backend = GlobalBackend()

        circuit = target_result.circuit
        nshots = target_result.nshots
        target_prob = freq_to_prob(target_result.frequencies())

        idle_qubits = self.params["idle_qubits"]
        qubits = target_result.nqubits

        if bounds == True:
            qubits = target_result.nqubits
            lb = np.zeros(4 * qubits + 4)
            ub = [10000] * (2 * qubits + 2) + [4 / 3, 16 / 15] + [1] * 2 * qubits
        else:
            lb = bounds[0]
            ub = bounds[1]

        shot_error = True
        args = (circuit, nshots, target_prob, idle_qubits, backend, shot_error)
        result = -np.inf
        while result == -np.inf:
            initial_params = np.random.uniform(lb, ub)
            result = loss(initial_params, 0, args)

        if f_min_rtol == None:
            f_min_rtol = result[1]

        args = list(args)
        args[5] = False
        args = tuple(args)

        self.hellinger0 = {"fidelity": abs(result[0]), "shot_error": result[1]}

        opt = nlopt.opt(nlopt.GN_DIRECT_L_RAND, len(initial_params))
        f = partial(loss, args=args)
        opt.set_max_objective(f)
        opt.set_lower_bounds(lb)
        opt.set_upper_bounds(ub)
        opt.set_stopval(1 - f_min_rtol)
        xopt = opt.optimize(list(initial_params))
        maxf = opt.last_optimum_value()
        result = opt.last_optimize_result()

        parameters = xopt
        params = {
            "t1": tuple(parameters[0:qubits]),
            "t2": tuple(parameters[qubits : 2 * qubits]),
            "gate_time": tuple(parameters[2 * qubits : 2 * qubits + 2]),
            "excited_population": 0,
            "depolarizing_error": tuple(parameters[2 * qubits + 2 : 2 * qubits + 4]),
            "bitflips_error": (
                parameters[2 * qubits + 4 : 3 * qubits + 4],
                parameters[3 * qubits + 4 : 4 * qubits + 4],
            ),
            "idle_qubits": idle_qubits,
        }
        self.hellinger = maxf
        self.params = params
        self.extra = {
            "message": result,
        }<|MERGE_RESOLUTION|>--- conflicted
+++ resolved
@@ -322,13 +322,7 @@
         self.hellinger0 = {}
 
     def apply(self, circuit):
-<<<<<<< HEAD
         """Creates the noisy circuit from the circuit given as argument by using the :func:`qibo.noise_model.noisy_circuit`.
-    
-=======
-    """Creates the noisy circuit from the circuit given as argument by using the :func:`qibo.noise_model.noisy_circuit`.
-
->>>>>>> 673d7f2d
         Args:
             circuit (qibo.models.Circuit): the circuit you want to simulate.
         """
@@ -341,7 +335,6 @@
         f_min_rtol=None,
         backend=None,
     ):
-<<<<<<< HEAD
         """Performes the fitting procedure of the noise model parameters, using the method nlopt.opt from the library nplot. The fitting procedure is implemented to maximize the hellinger fidelity calculated using the :func:`qibo.noise_model.loss` between the probability distribution function estimated by the noise model and the one measured experimentally. Since, we are using probability distribution functions estimated using a finite number of shots, the hellinger fidelity is going to have an error caused by an imperfect estimation of the probabilities. This method takes into account this effect and stops when the fidelity reaches a corrected maximum $1-\epsilon$, with $\epsilon$=:func:`qibo.noise_model.hellinger_shot_error`.
     
             Args:
@@ -354,20 +347,7 @@
                 $1-f_min_rtol$, by default f_min_rtol is set to be the fidelity error caused by the finite number of shots and calculated by the :func:`qibo.noise_model.hellinger_shot_error`.
                 backend: you can specify your backend. If None qibo.backends.GlobalBackend is used.
         """
-=======
-    r"""Performes the fitting procedure of the noise model parameters, using the method nlopt.opt from the library nplot. The fitting procedure is implemented to maximize the hellinger fidelity calculated using the :func:`qibo.noise_model.loss` between the probability distribution function estimated by the noise model and the one measured experimentally. Since, we are using probability distribution functions estimated using a finite number of shots, the hellinger fidelity is going to have an error caused by an imperfect estimation of the probabilities. This method takes into account this effect and stops when the fidelity reaches a corrected maximum $1-\epsilon$, with $\epsilon$=:func:`qibo.noise_model.hellinger_shot_error`.
-
-        Args:
-            target_result (qibo.states.CircuitResult): the circuit result with frequencies you want to emulate.
-            bounds: If True are given the default bounds for the depolarizing and thermal relaxation channels' parameters.
-            Otherwise it's possible to pass a matrix of size (2, 4 * nqubits + 4), where bounds[0] and bounds[1]
-            will be respectively the lower and the upper bounds for the parameters. The first 2 * nqubit columns are related
-            to the $T_1$ and $T_2$ parameters; the subsequent 2 columns are related to the gate time parameters; the other subsequent 2 columns are related depolarizing error parameters; the last 2 * nqubit columns are related to bitflips errors.
-            f_min_rtol (float): the tolerance of the optimization. The optimization will finish when the fidelity reaches the value
-            $1-f_min_rtol$, by default f_min_rtol is set to be the fidelity error caused by the finite number of shots and calculated by the :func:`qibo.noise_model.hellinger_shot_error`.
-            backend: you can specify your backend. If None qibo.backends.GlobalBackend is used.
-    """
->>>>>>> 673d7f2d
+        
         from functools import partial
 
         import nlopt
