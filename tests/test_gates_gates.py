--- conflicted
+++ resolved
@@ -544,13 +544,7 @@
 
     final_state = apply_gates(backend, [gate], initial_state=initial_state)
 
-<<<<<<< HEAD
-    assert gate.name == "cy"
-
-    backend.assert_allclose(final_state, target_state, atol=1e-6)
-=======
-    backend.assert_allclose(final_state, target_state)
->>>>>>> 88825fa5
+    backend.assert_allclose(final_state, target_state, atol=1e-6)
 
     # testing random expectation value due to global phase difference
     observable = random_hermitian(2**nqubits, seed=seed_observable, backend=backend)
@@ -592,13 +586,7 @@
 
     final_state = apply_gates(backend, [gate], initial_state=initial_state)
 
-<<<<<<< HEAD
-    assert gate.name == "cz"
-
-    backend.assert_allclose(final_state, target_state, atol=1e-6)
-=======
-    backend.assert_allclose(final_state, target_state)
->>>>>>> 88825fa5
+    backend.assert_allclose(final_state, target_state, atol=1e-6)
 
     # testing random expectation value due to global phase difference
     observable = random_hermitian(2**nqubits, seed=seed_observable, backend=backend)
@@ -1460,13 +1448,9 @@
     final_state = apply_gates(backend, gatelist, nqubits=3)
     target_state = np.zeros_like(final_state)
     target_state[1] = np.exp(1j * theta)
-<<<<<<< HEAD
     backend.assert_allclose(final_state, target_state, atol=1e-6)
     gate = gates.U1(0, theta).controlled_by(1)
     assert gate.__class__.__name__ == "CU1"
-=======
-    backend.assert_allclose(final_state, target_state)
->>>>>>> 88825fa5
 
 
 def test_controlled_u2(backend):
@@ -1580,26 +1564,6 @@
     backend.assert_allclose(final_state, target_state, atol=1e-6)
 
 
-<<<<<<< HEAD
-def test_controlled_unitary_matrix(backend):
-    nqubits = 2
-    initial_state = random_statevector(2**nqubits, backend=backend)
-
-    matrix = np.random.random((2, 2))
-    gate = gates.Unitary(matrix, 1).controlled_by(0)
-
-    target_state = apply_gates(backend, [gate], nqubits, initial_state)
-
-    u = backend.control_matrix(gate)
-    u = backend.cast(u, dtype=u.dtype)
-
-    final_state = backend.np.matmul(u, initial_state)
-
-    backend.assert_allclose(final_state, target_state, atol=1e-6)
-
-
-=======
->>>>>>> 88825fa5
 ###############################################################################
 
 ################################# Test dagger #################################
