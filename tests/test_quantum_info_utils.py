from functools import reduce
from re import finditer

import numpy as np
import pytest

from qibo import Circuit, gates, matrices
from qibo.config import PRECISION_TOL
from qibo.quantum_info.metrics import fidelity
from qibo.quantum_info.random_ensembles import random_clifford
from qibo.quantum_info.utils import (
    decompose_permutation,
    haar_integral,
    hadamard_transform,
    hamming_distance,
    hamming_weight,
    hellinger_distance,
    hellinger_fidelity,
    hellinger_shot_error,
    pqc_integral,
    total_variation_distance,
)


@pytest.mark.parametrize("bitstring", range(2**5))
@pytest.mark.parametrize(
    "kind",
    [
        str,
        list,
        tuple,
        lambda b: np.array(list(b)),
        lambda b: int(b, 2),
        lambda b: list(map(int, b)),
    ],
)
def test_hamming_weight(bitstring, kind):
    with pytest.raises(TypeError):
        test = hamming_weight("0101", return_indexes="True")
    with pytest.raises(TypeError):
        test = hamming_weight(2.3)

    bitstring = f"{bitstring:b}"
    weight_test = len(bitstring.replace("0", ""))
    indexes_test = [item.start() for item in finditer("1", bitstring)]

    weight = hamming_weight(kind(bitstring), False)
    indexes = hamming_weight(kind(bitstring), True)

    assert weight == weight_test
    assert indexes == indexes_test


bitstring_1, bitstring_2 = "11111", "10101"


@pytest.mark.parametrize(
    ["bitstring_1", "bitstring_2"],
    [
        [bitstring_1, bitstring_2],
        [int(bitstring_1, 2), int(bitstring_2, 2)],
        [list(bitstring_1), list(bitstring_2)],
        [tuple(bitstring_1), tuple(bitstring_2)],
    ],
)
def test_hamming_distance(bitstring_1, bitstring_2):
    with pytest.raises(TypeError):
        test = hamming_distance("0101", "1010", return_indexes="True")
    with pytest.raises(TypeError):
        test = hamming_distance(2.3, "1010")
    with pytest.raises(TypeError):
        test = hamming_distance("1010", 2.3)

    distance = hamming_distance(bitstring_1, bitstring_2)
    indexes = hamming_distance(bitstring_1, bitstring_2, return_indexes=True)

    assert distance == 2
    assert indexes == [1, 3]


@pytest.mark.parametrize("is_matrix", [False, True])
@pytest.mark.parametrize("implementation", ["fast", "regular"])
@pytest.mark.parametrize("nqubits", [3, 4, 5])
def test_hadamard_transform(backend, nqubits, implementation, is_matrix):
    with pytest.raises(TypeError):
        test = np.random.rand(2, 2, 2)
        test = backend.cast(test, dtype=test.dtype)
        test = hadamard_transform(test, implementation=implementation, backend=backend)
    with pytest.raises(TypeError):
        test = np.random.rand(2, 3)
        test = backend.cast(test, dtype=test.dtype)
        test = hadamard_transform(test, implementation=implementation, backend=backend)
    with pytest.raises(TypeError):
        test = np.random.rand(3, 3)
        test = backend.cast(test, dtype=test.dtype)
        test = hadamard_transform(test, implementation=implementation, backend=backend)
    with pytest.raises(TypeError):
        test = np.random.rand(2**nqubits)
        test = backend.cast(test, dtype=test.dtype)
        test = hadamard_transform(test, implementation=True, backend=backend)
    with pytest.raises(ValueError):
        test = np.random.rand(2**nqubits)
        test = backend.cast(test, dtype=test.dtype)
        test = hadamard_transform(test, implementation="fas", backend=backend)

    dim = 2**nqubits

    state = np.random.rand(dim, dim) if is_matrix else np.random.rand(dim)
    state = backend.cast(state, dtype=state.dtype)

    hadamards = np.real(reduce(np.kron, [matrices.H] * nqubits))
    hadamards /= 2 ** (nqubits / 2)
    hadamards = backend.cast(hadamards, dtype=hadamards.dtype)

    test_transformed = hadamards @ state
    if is_matrix:
        test_transformed = test_transformed @ hadamards

    transformed = hadamard_transform(
        state, implementation=implementation, backend=backend
    )

    backend.assert_allclose(transformed, test_transformed, atol=1e-6, rtol=1e-6)


@pytest.mark.parametrize("kind", [None, list])
@pytest.mark.parametrize("validate", [False, True])
def test_hellinger(backend, validate, kind):
    with pytest.raises(TypeError):
        prob = np.random.rand(1, 2)
        prob_q = np.random.rand(1, 5)
        prob = backend.cast(prob, dtype=prob.dtype)
        prob_q = backend.cast(prob_q, dtype=prob_q.dtype)
        test = hellinger_distance(prob, prob_q, backend=backend)
    with pytest.raises(TypeError):
        prob = np.random.rand(1, 2)[0]
        prob_q = np.array([])
        prob = backend.cast(prob, dtype=prob.dtype)
        prob_q = backend.cast(prob_q, dtype=prob_q.dtype)
        test = hellinger_distance(prob, prob_q, backend=backend)
    with pytest.raises(ValueError):
        prob = np.array([-1, 2.0])
        prob_q = np.random.rand(1, 5)[0]
        prob = backend.cast(prob, dtype=prob.dtype)
        prob_q = backend.cast(prob_q, dtype=prob_q.dtype)
        test = hellinger_distance(prob, prob_q, validate=True, backend=backend)
    with pytest.raises(ValueError):
        prob = np.random.rand(1, 2)[0]
        prob_q = np.array([1.0, 0.0])
        prob = backend.cast(prob, dtype=prob.dtype)
        prob_q = backend.cast(prob_q, dtype=prob_q.dtype)
        test = hellinger_distance(prob, prob_q, validate=True, backend=backend)
    with pytest.raises(ValueError):
        prob = np.array([1.0, 0.0])
        prob_q = np.random.rand(1, 2)[0]
        prob = backend.cast(prob, dtype=prob.dtype)
        prob_q = backend.cast(prob_q, dtype=prob_q.dtype)
        test = hellinger_distance(prob, prob_q, validate=True, backend=backend)

    prob_p = np.random.rand(10)
    prob_q = np.random.rand(10)
    prob_p /= np.sum(prob_p)
    prob_q /= np.sum(prob_q)
    prob_p = backend.cast(prob_p, dtype=prob_p.dtype)
    prob_q = backend.cast(prob_q, dtype=prob_q.dtype)

    target = float(
        backend.calculate_vector_norm(backend.np.sqrt(prob_p) - backend.np.sqrt(prob_q))
        / np.sqrt(2)
    )

    prob_p = (
        kind(prob_p) if kind is not None else backend.cast(prob_p, dtype=prob_p.dtype)
    )
    prob_q = (
        kind(prob_q) if kind is not None else backend.cast(prob_q, dtype=prob_q.dtype)
    )

    distance = hellinger_distance(prob_p, prob_q, validate=validate, backend=backend)
    fidelity = hellinger_fidelity(prob_p, prob_q, validate=validate, backend=backend)

    assert distance == target
    assert fidelity == (1 - target**2) ** 2


@pytest.mark.parametrize("kind", [None, list])
@pytest.mark.parametrize("validate", [False, True])
def test_hellinger_shot_error(backend, validate, kind):
    nqubits, nshots = 5, 1000

    circuit = random_clifford(nqubits, seed=1, backend=backend)
    circuit.add(gates.M(qubit) for qubit in range(nqubits))

    circuit_2 = random_clifford(nqubits, seed=2, backend=backend)
    circuit_2.add(gates.M(qubit) for qubit in range(nqubits))

    prob_dist_p = backend.execute_circuit(circuit, nshots=nshots).probabilities()
    prob_dist_q = backend.execute_circuit(circuit_2, nshots=nshots).probabilities()

    if kind is not None:
        prob_dist_p = kind(prob_dist_p)
        prob_dist_q = kind(prob_dist_q)

    hellinger_error = hellinger_shot_error(
        prob_dist_p, prob_dist_q, nshots, validate=validate, backend=backend
    )
    hellinger_fid = hellinger_fidelity(
        prob_dist_p, prob_dist_q, validate=validate, backend=backend
    )

<<<<<<< HEAD
    assert hellinger_error < np.sqrt(2 * hellinger_fid / nshots) * 2**nqubits
=======
    assert 1.5 * hellinger_error < hellinger_fid
>>>>>>> 26a76242


@pytest.mark.parametrize("kind", [None, list])
@pytest.mark.parametrize("validate", [False, True])
def test_total_variation_distance(backend, validate, kind):
    with pytest.raises(ValueError):
        prob = np.array([-1, 2.0])
        prob_q = np.random.rand(1, 5)[0]
        prob = backend.cast(prob, dtype=prob.dtype)
        prob_q = backend.cast(prob_q, dtype=prob_q.dtype)
        test = total_variation_distance(prob, prob_q, validate=True, backend=backend)
    with pytest.raises(ValueError):
        prob = np.random.rand(1, 2)[0]
        prob_q = np.array([1.0, 0.0])
        prob = backend.cast(prob, dtype=prob.dtype)
        prob_q = backend.cast(prob_q, dtype=prob_q.dtype)
        test = total_variation_distance(prob, prob_q, validate=True, backend=backend)
    with pytest.raises(ValueError):
        prob = np.array([1.0, 0.0])
        prob_q = np.random.rand(1, 2)[0]
        prob = backend.cast(prob, dtype=prob.dtype)
        prob_q = backend.cast(prob_q, dtype=prob_q.dtype)
        test = total_variation_distance(prob, prob_q, validate=True, backend=backend)

    prob_p = np.random.rand(10)
    prob_q = np.random.rand(10)
    prob_p /= np.sum(prob_p)
    prob_q /= np.sum(prob_q)
    prob_p = backend.cast(prob_p, dtype=prob_p.dtype)
    prob_q = backend.cast(prob_q, dtype=prob_q.dtype)

    target = float(backend.calculate_vector_norm(prob_p - prob_q, order=1) / 2)

    prob_p = (
        kind(prob_p) if kind is not None else backend.cast(prob_p, dtype=prob_p.dtype)
    )
    prob_q = (
        kind(prob_q) if kind is not None else backend.cast(prob_q, dtype=prob_q.dtype)
    )

    tvd = total_variation_distance(prob_p, prob_q, validate, backend)
    distance = hellinger_distance(prob_p, prob_q, validate, backend)

    assert tvd == target
    assert tvd <= np.sqrt(2) * distance
    assert tvd >= distance**2


def test_haar_integral_errors(backend):
    with pytest.raises(TypeError):
        nqubits, power_t, samples = 0.5, 2, 10
        test = haar_integral(nqubits, power_t, samples, backend=backend)
    with pytest.raises(TypeError):
        nqubits, power_t, samples = 2, 0.5, 10
        test = haar_integral(nqubits, power_t, samples, backend=backend)
    with pytest.raises(TypeError):
        nqubits, power_t, samples = 2, 1, 1.2
        test = haar_integral(nqubits, power_t, samples=samples, backend=backend)


@pytest.mark.parametrize("power_t", [1, 2])
@pytest.mark.parametrize("nqubits", [2, 3])
def test_haar_integral(backend, nqubits, power_t):
    samples = int(1e4)

    haar_int_exact = haar_integral(nqubits, power_t, samples=None, backend=backend)

    haar_int_sampled = haar_integral(nqubits, power_t, samples=samples, backend=backend)

    backend.assert_allclose(haar_int_sampled, haar_int_exact, atol=1e-1)


def test_pqc_integral(backend):
    with pytest.raises(TypeError):
        power_t, samples = 0.5, 10
        circuit = Circuit(2)
        test = pqc_integral(circuit, power_t, samples, backend=backend)
    with pytest.raises(TypeError):
        power_t, samples = 2, 0.5
        circuit = Circuit(2)
        test = pqc_integral(circuit, power_t, samples, backend=backend)

    circuit = Circuit(2)
    power_t, samples = 1, 100

    pqc_int = pqc_integral(circuit, power_t, samples, backend=backend)

    fid = fidelity(pqc_int, pqc_int, backend=backend)

    backend.assert_allclose(fid, 1.0, atol=PRECISION_TOL)


@pytest.mark.parametrize("sigma", [(0, 2, 1, 3), [0, 2, 1, 3]])
def test_decompose_permutation_errors(sigma, backend):

    with pytest.raises(TypeError):
        decompose_permutation(backend.np.array(sigma), m=2, backend=backend)
    with pytest.raises(ValueError):
        decompose_permutation([0, 2, 1, 3, 10], m=2, backend=backend)
    with pytest.raises(ValueError):
        decompose_permutation(sigma, m=3, backend=backend)<|MERGE_RESOLUTION|>--- conflicted
+++ resolved
@@ -208,11 +208,7 @@
         prob_dist_p, prob_dist_q, validate=validate, backend=backend
     )
 
-<<<<<<< HEAD
-    assert hellinger_error < np.sqrt(2 * hellinger_fid / nshots) * 2**nqubits
-=======
     assert 1.5 * hellinger_error < hellinger_fid
->>>>>>> 26a76242
 
 
 @pytest.mark.parametrize("kind", [None, list])
