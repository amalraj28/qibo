from copy import deepcopy
from enum import Enum, auto
from typing import Optional

import numpy as np

from qibo.hamiltonians import Hamiltonian
from qibo.models.dbi.utils import *
from qibo.models.dbi.utils_scheduling import (
    grid_search_step,
    hyperopt_step,
    polynomial_step,
    simulated_annealing_step,
)


class DoubleBracketGeneratorType(Enum):
    """Define DBF evolution."""

    canonical = auto()
    """Use canonical commutator."""
    single_commutator = auto()
    """Use single commutator."""
    group_commutator = auto()
    """Use group commutator approximation"""
    # TODO: add double commutator (does it converge?)


class DoubleBracketCostFunction(str, Enum):
    """Define the DBI cost function."""

    off_diagonal_norm = "off_diagonal_norm"
    """Use off-diagonal norm as cost function."""
    least_squares = "least_squares"
    """Use least squares as cost function."""
    energy_fluctuation = "energy_fluctuation"
    """Use energy fluctuation as cost function."""


class DoubleBracketScheduling(Enum):
    """Define the DBI scheduling strategies."""

    hyperopt = hyperopt_step
    """Use hyperopt package."""
    grid_search = grid_search_step
    """Use greedy grid search."""
    polynomial_approximation = polynomial_step
    """Use polynomial expansion (analytical) of the loss function."""
    simulated_annealing = simulated_annealing_step
    """Use simulated annealing algorithm"""


class DoubleBracketIteration:
    """
    Class implementing the Double Bracket iteration algorithm.
    For more details, see https://arxiv.org/pdf/2206.11772.pdf

    Args:
        hamiltonian (Hamiltonian): Starting Hamiltonian;
        mode (DoubleBracketGeneratorType): type of generator of the evolution.

    Example:
        .. testcode::

            from qibo.models.dbi.double_bracket import DoubleBracketIteration, DoubleBracketGeneratorType
            from qibo.quantum_info import random_hermitian
            from qibo.hamiltonians import Hamiltonian

            nqubits = 4
            h0 = random_hermitian(2**nqubits, seed=2)
            dbf = DoubleBracketIteration(Hamiltonian(nqubits=nqubits, matrix=h0))

            # diagonalized matrix
            dbf.h
    """

    def __init__(
        self,
        hamiltonian: Hamiltonian,
        mode: DoubleBracketGeneratorType = DoubleBracketGeneratorType.canonical,
        scheduling: DoubleBracketScheduling = DoubleBracketScheduling.grid_search,
        cost: DoubleBracketCostFunction = DoubleBracketCostFunction.off_diagonal_norm,
        ref_state: np.array = None,
    ):
        self.h = hamiltonian
        self.h0 = deepcopy(self.h)
        self.mode = mode
        self.scheduling = scheduling
        self.cost = cost
        self.ref_state = ref_state
        """
        Args:
            hamiltonian (Hamiltonian): Starting Hamiltonian;
            mode (DoubleBracketGeneratorType): type of generator of the evolution.
            scheduling (DoubleBracketScheduling): type of scheduling strategy.
            cost (DoubleBracketCost): type of cost function.
            ref_state (np.array): reference state for computing the energy fluctuation.
        """

    def __call__(
        self, step: float, mode: DoubleBracketGeneratorType = None, d: np.array = None
    ):
        """Performs one double bracket rotation."""
        if mode is None:
            mode = self.mode

        if mode is DoubleBracketGeneratorType.canonical:
            operator = self.backend.calculate_matrix_exp(
                1.0j * step,
                self.commutator(self.diagonal_h_matrix, self.h.matrix),
            )
        elif mode is DoubleBracketGeneratorType.single_commutator:
            if d is None:
                d = self.diagonal_h_matrix
            operator = self.backend.calculate_matrix_exp(
                1.0j * step,
                self.commutator(self.backend.cast(d), self.h.matrix),
            )
        elif mode is DoubleBracketGeneratorType.group_commutator:
            if d is None:
                d = self.diagonal_h_matrix
            operator = (
                self.h.exp(-step)
                @ self.backend.calculate_matrix_exp(-step, d)
                @ self.h.exp(step)
                @ self.backend.calculate_matrix_exp(step, d)
            )
        operator_dagger = self.backend.cast(
            np.array(np.matrix(self.backend.to_numpy(operator)).getH())
        )

        self.h.matrix = operator @ self.h.matrix @ operator_dagger

    @staticmethod
    def commutator(a, b):
        """Compute commutator between two arrays."""
        return a @ b - b @ a

    @property
    def diagonal_h_matrix(self):
        """Diagonal H matrix."""
        return self.backend.cast(np.diag(np.diag(self.backend.to_numpy(self.h.matrix))))

    @property
    def off_diag_h(self):
        """Off-diagonal H matrix."""
        return self.h.matrix - self.diagonal_h_matrix

    @property
    def off_diagonal_norm(self):
        """Hilbert Schmidt norm of off-diagonal part of H matrix, namely :math:`\\text{Tr}(\\sqrt{A^{\\dagger} A})`."""
        off_diag_h_dag = self.backend.cast(
            np.matrix(self.backend.to_numpy(self.off_diag_h)).getH()
        )
        return np.sqrt(
            np.real(np.trace(self.backend.to_numpy(off_diag_h_dag @ self.off_diag_h)))
        )

    @property
    def backend(self):
        """Get Hamiltonian's backend."""
        return self.h0.backend

    @property
    def nqubits(self):
        """Number of qubits."""
        return self.h.nqubits

    def least_squares(self, d: np.array):
        """Least squares cost function."""
        d = self.backend.to_numpy(d)
        return np.real(
            0.5 * np.linalg.norm(d) ** 2
            - np.trace(self.backend.to_numpy(self.h.matrix) @ d)
        )

    def choose_step(
        self,
        d: Optional[np.array] = None,
        scheduling: Optional[DoubleBracketScheduling] = None,
        **kwargs,
    ):
        """Calculate the optimal step using respective the `scheduling` methods."""
        if scheduling is None:
            scheduling = self.scheduling
        step = scheduling(self, d=d, **kwargs)
        if (
            step is None
            and scheduling is DoubleBracketScheduling.polynomial_approximation
        ):
            kwargs["n"] = kwargs.get("n", 3)
            kwargs["n"] += 1
            # if n==n_max, return None
            step = scheduling(self, d=d, **kwargs)
            # if for a given polynomial order n, no solution is found, we increase the order of the polynomial by 1
        return step

    def loss(self, step: float, d: np.array = None, look_ahead: int = 1):
        """
        Compute loss function distance between `look_ahead` steps.

        Args:
            step (float): iteration step.
            d (np.array): diagonal operator, use canonical by default.
            look_ahead (int): number of iteration steps to compute the loss function;
        """
        # copy initial hamiltonian
        h_copy = deepcopy(self.h)

        for _ in range(look_ahead):
            self.__call__(mode=self.mode, step=step, d=d)

        # loss values depending on the cost function
        if self.cost is DoubleBracketCostFunction.off_diagonal_norm:
            loss = self.off_diagonal_norm
        elif self.cost is DoubleBracketCostFunction.least_squares:
            loss = self.least_squares(d)
        elif self.cost == DoubleBracketCostFunction.energy_fluctuation:
            loss = self.energy_fluctuation(self.ref_state)

        # set back the initial configuration
        self.h = h_copy

        return loss

    def energy_fluctuation(self, state):
        """
        Evaluate energy fluctuation.

        .. math::
            \\Xi(\\mu) = \\sqrt{\\langle\\mu|\\hat{H}^2|\\mu\\rangle - \\langle\\mu|\\hat{H}|\\mu\\rangle^2} \\,

        for a given state :math:`|\\mu\\rangle`.

        Args:
            state (np.ndarray): quantum state to be used to compute the energy fluctuation with H.
        """
        return self.h.energy_fluctuation(state)

    def sigma(self, h: np.array):
        """Returns the off-diagonal restriction of matrix `h`."""
        return self.backend.cast(h) - self.backend.cast(
            np.diag(np.diag(self.backend.to_numpy(h)))
        )

<<<<<<< HEAD
    def generate_gamma_list(self, n: int, d: np.array):
        r"""Computes the n-nested Gamma functions, where $\Gamma_k=[W,...,[W,[W,H]]...]$, where we take k nested commutators with $W = [D, H]$"""
=======
    def generate_Gamma_list(self, n: int, d: np.array):
        """Computes the n-nested Gamma functions.
        .. math::
            \\Gamma_k=[W,...,[W,[W,H]]...],
        where :math:`W = [D, H]`.
        Args:
            n (int): number of nested commutators in the expression.
            d (np.array): the diagonal operator involved in the DBR.
        """
>>>>>>> fa1d2c4e
        W = self.commutator(self.backend.cast(d), self.sigma(self.h.matrix))
        gamma_list = [self.h.matrix]
        for _ in range(n - 1):
            gamma_list.append(self.commutator(W, gamma_list[-1]))
        return gamma_list

    def cost_expansion(self, d, n):
<<<<<<< HEAD
        d = self.backend.cast(d)

=======
        """The Taylor expansion coefficients up to the `n`th order of the selected cost function with respect to step duration."""
>>>>>>> fa1d2c4e
        if self.cost is DoubleBracketCostFunction.off_diagonal_norm:
            coef = off_diagonal_norm_polynomial_expansion_coef(self, d, n)
        elif self.cost is DoubleBracketCostFunction.least_squares:
            coef = least_squares_polynomial_expansion_coef(self, d, n)
        elif self.cost is DoubleBracketCostFunction.energy_fluctuation:
            coef = energy_fluctuation_polynomial_expansion_coef(
                self, d, n, self.ref_state
            )
        else:
            raise ValueError(f"Cost function {self.cost} not recognized.")
        return coef<|MERGE_RESOLUTION|>--- conflicted
+++ resolved
@@ -243,20 +243,8 @@
             np.diag(np.diag(self.backend.to_numpy(h)))
         )
 
-<<<<<<< HEAD
     def generate_gamma_list(self, n: int, d: np.array):
         r"""Computes the n-nested Gamma functions, where $\Gamma_k=[W,...,[W,[W,H]]...]$, where we take k nested commutators with $W = [D, H]$"""
-=======
-    def generate_Gamma_list(self, n: int, d: np.array):
-        """Computes the n-nested Gamma functions.
-        .. math::
-            \\Gamma_k=[W,...,[W,[W,H]]...],
-        where :math:`W = [D, H]`.
-        Args:
-            n (int): number of nested commutators in the expression.
-            d (np.array): the diagonal operator involved in the DBR.
-        """
->>>>>>> fa1d2c4e
         W = self.commutator(self.backend.cast(d), self.sigma(self.h.matrix))
         gamma_list = [self.h.matrix]
         for _ in range(n - 1):
@@ -264,12 +252,8 @@
         return gamma_list
 
     def cost_expansion(self, d, n):
-<<<<<<< HEAD
         d = self.backend.cast(d)
 
-=======
-        """The Taylor expansion coefficients up to the `n`th order of the selected cost function with respect to step duration."""
->>>>>>> fa1d2c4e
         if self.cost is DoubleBracketCostFunction.off_diagonal_norm:
             coef = off_diagonal_norm_polynomial_expansion_coef(self, d, n)
         elif self.cost is DoubleBracketCostFunction.least_squares:
