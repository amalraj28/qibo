"""Error Mitigation Methods."""

import math
from functools import reduce
from inspect import signature
from operator import mul

import numpy as np
from scipy.optimize import curve_fit

from qibo import gates
from qibo.backends import (
    CliffordBackend,
    NumpyBackend,
    _check_backend,
    _check_backend_and_local_state,
    _get_engine_name,
    get_backend,
)
from qibo.config import raise_error
from qibo.hamiltonians.hamiltonians import SymbolicHamiltonian
from qibo.symbols import X, Y, Z

SIMULATION_BACKEND = NumpyBackend()
CLIFFORD_BACKEND = CliffordBackend(engine="numpy")


def get_gammas(noise_levels, analytical: bool = True):
    """Standalone function to compute the ZNE coefficients given the noise levels.

    Args:
        noise_levels (numpy.ndarray): array containing the different noise levels.
            Note that in the CNOT insertion paradigm this corresponds to
            the number of CNOT pairs to be inserted. The canonical ZNE
            noise levels are obtained as ``2 * c + 1``.
        analytical (bool, optional): if ``True``, computes the coeffients by solving the
            linear system. If ``False``, use the analytical solution valid
            for the CNOT insertion method. Default is ``True``.

    Returns:
        numpy.ndarray: the computed coefficients.
    """
    if analytical:
        noise_levels = 2 * noise_levels + 1
        a_matrix = np.array([noise_levels**i for i in range(len(noise_levels))])
        b_vector = np.zeros(len(noise_levels))
        b_vector[0] = 1
        zne_coefficients = np.linalg.solve(a_matrix, b_vector)
    else:
        max_noise_level = noise_levels[-1]
        zne_coefficients = np.array(
            [
                1
                / (2 ** (2 * max_noise_level) * math.factorial(i))
                * (-1) ** i
                / (1 + 2 * i)
                * math.factorial(1 + 2 * max_noise_level)
                / (
                    math.factorial(max_noise_level)
                    * math.factorial(max_noise_level - i)
                )
                for i in noise_levels
            ]
        )

    return zne_coefficients


def get_noisy_circuit(
    circuit, num_insertions: int, global_unitary_folding=True, insertion_gate=None
):
    """Standalone function to generate the noisy circuit with the inverse gate pairs insertions.

    Args:
        circuit (:class:`qibo.models.circuit.Circuit`): circuit to modify.
        num_insertions (int): number of insertion gate pairs / global unitary folds to add.
        global_unitary_folding (bool): If ``True``, noise is increased by global unitary folding.
            If ``False``, local unitary folding is used. Defaults to ``True``.
        insertion_gate (str, optional): gate to be folded in the local unitary folding.
            If ``RX``, the gate used is :math:``RX(\\pi / 2)``. Otherwise, it is the ``CNOT`` gate.

    Returns:
        :class:`qibo.models.Circuit`: circuit with the inserted gate pairs or with global folding.
    """

    from qibo import Circuit  # pylint: disable=import-outside-toplevel

    if global_unitary_folding:

        copy_c = Circuit(**circuit.init_kwargs)
        for g in circuit.queue:
            if not isinstance(g, gates.M):
                copy_c.add(g)

        noisy_circuit = copy_c

        for _ in range(num_insertions):
            noisy_circuit += copy_c.invert() + copy_c

        for m in circuit.measurements:
            noisy_circuit.add(m)

    else:
        if insertion_gate is None or insertion_gate not in (
            "CNOT",
            "RX",
        ):  # pragma: no cover
            raise_error(
                ValueError,
                "Invalid insertion gate specification. Please select between 'CNOT' and 'RX'.",
            )
        if insertion_gate == "CNOT" and circuit.nqubits < 2:  # pragma: no cover
            raise_error(
                ValueError,
                "Provide a circuit with at least 2 qubits when using the 'CNOT' insertion gate. "
                + "Alternatively, try with the 'RX' insertion gate instead.",
            )

        i_gate = gates.CNOT if insertion_gate == "CNOT" else gates.RX

        theta = np.pi / 2
        noisy_circuit = Circuit(**circuit.init_kwargs)

        for gate in circuit.queue:
            noisy_circuit.add(gate)

            if isinstance(gate, i_gate):
                if insertion_gate == "CNOT":
                    control = gate.control_qubits[0]
                    target = gate.target_qubits[0]
                    for _ in range(num_insertions):
                        noisy_circuit.add(gates.CNOT(control, target))
                        noisy_circuit.add(gates.CNOT(control, target))
                elif insertion_gate == "RX":
                    qubit = gate.qubits[0]
                    theta = gate.init_kwargs["theta"]
                    for _ in range(num_insertions):
                        noisy_circuit.add(gates.RX(qubit, theta=theta))
                        noisy_circuit.add(gates.RX(qubit, theta=-theta))

    return noisy_circuit


def ZNE(
    circuit,
    observable,
    noise_levels,
    noise_model=None,
    nshots=10000,
    solve_for_gammas=False,
    global_unitary_folding=True,
    insertion_gate="CNOT",
    readout=None,
    qubit_map=None,
    seed=None,
    backend=None,
):
    """Runs the Zero Noise Extrapolation method for error mitigation.

    The different noise levels are realized by the insertion of pairs of
    either ``CNOT`` or ``RX(pi/2)`` gates that resolve to the identiy in
    the noise-free case.

    Args:
        circuit (:class:`qibo.models.Circuit`): input circuit.
        observable (:class:`qibo.hamiltonians.Hamiltonian/:class:`qibo.hamiltonians.SymbolicHamiltonian`): Observable to measure.
        noise_levels (numpy.ndarray): Sequence of noise levels.
        noise_model (:class:`qibo.noise.NoiseModel`, optional): Noise model applied
            to simulate noisy computation.
        nshots (int, optional): Number of shots. Defaults to :math:`10000`. If `None`, the circuit is simulated without sampling: with statevector simulation if `noise_model` is not `None` and with density matrix simulation otherwise.
                                Readout mitigation is not available with exact simulation.
        solve_for_gammas (bool, optional): If ``True``, explicitly solve the
            equations to obtain the ``gamma`` coefficients. Default is ``False``.
        global_unitary_folding (bool, optional): If ``True``, noise is increased by global unitary folding.
            If ``False``, local unitary folding is used. Defaults to ``True``.
        insertion_gate (str, optional): gate to be folded in the local unitary folding.
            If ``RX``, the gate used is :math:``RX(\\pi / 2)``. Otherwise, it is the ``CNOT`` gate.
        readout (dict, optional): a dictionary that may contain the following keys:

            *    ncircuits: int, specifies the number of random circuits to use for the randomized method of readout error mitigation.
            *    response_matrix: numpy.ndarray, used for applying a pre-computed response matrix for readout error mitigation.
            *    ibu_iters: int, specifies the number of iterations for the iterative Bayesian unfolding method of readout error mitigation. If provided, the corresponding readout error mitigation method is used. Defaults to {}.

        qubit_map (list, optional): the qubit map. If None, a list of range of circuit's qubits is used.
            Defaults to ``None``.
        seed (int or :class:`numpy.random.Generator`, optional): Either a generator of random
            numbers or a fixed seed to initialize a generator. If ``None``, initializes
            a generator with a random seed. Default: ``None``.
        backend (:class:`qibo.backends.abstract.Backend`, optional): backend to be used
            in the execution. If ``None``, it uses the current backend.
            Defaults to ``None``.

    Returns:
        numpy.ndarray: Estimate of the expected value of ``observable`` in the noise free condition.

    Reference:
        1. K. Temme, S. Bravyi et al, *Error mitigation for short-depth quantum circuits*.
           `arXiv:1612.02058 [quant-ph] <https://arxiv.org/abs/1612.02058>`_.
    """
    backend = _check_backend(backend)
    backend.set_seed(seed)

    if readout is None:
        readout = {}

    expected_values = []
    for num_insertions in noise_levels:
        noisy_circuit = get_noisy_circuit(
            circuit,
            num_insertions,
            global_unitary_folding,
            insertion_gate=insertion_gate,
        )
<<<<<<< HEAD
        val = get_expectation_val_with_readout_mitigation(
            noisy_circuit,
            observable,
            noise_model,
            nshots,
            readout,
            qubit_map,
            seed=seed,
            backend=backend,
        )
=======
        if nshots is None:
            circuit_result = _execute_circuit(
                noisy_circuit, qubit_map, noise_model, nshots, backend=backend
            )
            val = float(observable.expectation(circuit_result.state()))
        else:
            val = get_expectation_val_with_readout_mitigation(
                noisy_circuit,
                observable,
                noise_model,
                nshots,
                readout,
                qubit_map,
                seed=local_state,
                backend=backend,
            )
>>>>>>> 26a76242
        expected_values.append(val)

    expected_values = backend.cast(expected_values, dtype=type(expected_values[0]))

    gamma = get_gammas(noise_levels, analytical=solve_for_gammas)
    gamma = backend.cast(gamma, dtype=gamma.dtype)

    return backend.np.sum(gamma * expected_values)


def sample_training_circuit_cdr(
    circuit,
    replacement_gates: list = None,
    sigma: float = 0.5,
    seed=None,
    backend=None,
):
    """Samples a training circuit for CDR by susbtituting some of the non-Clifford gates.

    Args:
        circuit (:class:`qibo.models.Circuit`): circuit to sample from,
            decomposed in ``RX(pi/2)``, ``X``, ``CNOT`` and ``RZ`` gates.
        replacement_gates (list, optional): candidates for the substitution of the
            non-Clifford gates. The ``list`` should be composed by ``tuples`` of the
            form (``gates.XYZ``, ``kwargs``). For example, phase gates are used by default:
            ``list((RZ, {'theta':0}), (RZ, {'theta':pi/2}), (RZ, {'theta':pi}), (RZ, {'theta':3*pi/2}))``.
        sigma (float, optional): standard devation of the Gaussian distribution used for sampling.
        seed (int or :class:`numpy.random.Generator`, optional): Either a generator of random
            numbers or a fixed seed to initialize a generator. If ``None``, initializes
            a generator with a random seed. Default: ``None``.
        backend (:class:`qibo.backends.abstract.Backend`, optional): backend to be used
            in the execution. If ``None``, it uses the current backend.
            Defaults to ``None``.

    Returns:
        :class:`qibo.models.Circuit`: The sampled circuit.
    """
<<<<<<< HEAD
    backend = _check_backend(backend)
    backend.set_seed(seed)

=======
    backend, local_state = _check_backend_and_local_state(seed, backend)
>>>>>>> 26a76242
    if replacement_gates is None:
        replacement_gates = [(gates.RZ, {"theta": n * np.pi / 2}) for n in range(4)]
    gates_to_replace = []
    for i, gate in enumerate(circuit.queue):
        if isinstance(gate, gates.RZ):
            if not gate.clifford:
                gates_to_replace.append((i, gate))
    if not gates_to_replace:
        raise_error(ValueError, "No non-Clifford RZ gate found, no circuit sampled.")
    replacement, distance = [], []
    for _, gate in gates_to_replace:
        rep_gates = np.array(
            [rg(*gate.init_args, **kwargs) for rg, kwargs in replacement_gates]
        )

        replacement.append(rep_gates)

        gate_matrix = gate.matrix(backend)
        rep_gate_matrix = [rep_gate.matrix(backend) for rep_gate in rep_gates]
        rep_gate_matrix = backend.cast(rep_gate_matrix, dtype=rep_gate_matrix[0].dtype)
        matrix_norm = backend.np.linalg.norm(
            gate_matrix - rep_gate_matrix, ord="fro", axis=(1, 2)
        )

        distance.append(backend.np.real(matrix_norm))

    distance = backend.np.vstack(distance)
    prob = backend.np.exp(-(distance**2) / sigma**2)

    index = np.random.choice(
        range(len(gates_to_replace)),
        size=min(int(len(gates_to_replace) / 2), 50),
        replace=False,
        p=backend.to_numpy(backend.np.sum(prob, -1) / backend.np.sum(prob)),
    )

    gates_to_replace = np.array([gates_to_replace[i] for i in index])
    prob = [prob[i] for i in index]
    prob = backend.cast(prob, dtype=prob[0].dtype)
    prob = backend.to_numpy(prob)

    replacement = np.array([replacement[i] for i in index])
    replacement = [
        replacement[i][np.random.choice(range(len(p)), size=1, p=p / np.sum(p))[0]]
        for i, p in enumerate(prob)
    ]
    replacement = {i[0]: g for i, g in zip(gates_to_replace, replacement)}

    sampled_circuit = circuit.__class__(**circuit.init_kwargs)
    for i, gate in enumerate(circuit.queue):
        sampled_circuit.add(replacement.get(i, gate))

    return sampled_circuit


def _curve_fit(
    backend, model, params, xdata, ydata, lr=1.0, max_iter=int(1e2), tolerance_grad=1e-5
):
    """
    Fits a model with given parameters on the data points (x,y). This is generally based on the
    `scipy.optimize.curve_fit` function, except for the `PyTorchBackend` which makes use of the
    `torch.optim.LBFGS` optimizer.

    Args:
    backend (:class:`qibo.backends.Backend`): simulation engine, this is only useful for `pytorch`.
    model (function): model to fit, it should be a callable ``model(x, *params)``.
    params (ndarray): initial parameters of the model.
    xdata (ndarray): x data, i.e. inputs to the model.
    ydata (ndarray): y data, i.e. targets ``y = model(x, *params)``.
    lr (float, optional): learning rate, defaults to ``1``. Used only in the `pytorch` case.
    max_iter (int, optional): maximum number of iterations, defaults to ``100``. Used only in the `pytorch` case.
    tolerance_grad (float, optional): gradient tolerance, optimization stops after reaching it, defaults to ``1e-5``. Used only in the `pytorch` case.

    Returns:
        ndarray: the optimal parameters.
    """
    if backend.platform == "pytorch":
        # pytorch has some problems with the `scipy.optim.curve_fit` function
        # thus we use a `torch.optim` optimizer
        params.requires_grad = True
        loss = lambda pred, target: backend.np.mean((pred - target) ** 2)
        optimizer = backend.np.optim.LBFGS(
            [params], lr=lr, max_iter=max_iter, tolerance_grad=tolerance_grad
        )

        def closure():
            optimizer.zero_grad()
            output = model(xdata, *params)
            loss_val = loss(output, ydata)
            loss_val.backward(retain_graph=True)
            return loss_val

        optimizer.step(closure)
        return params

    if backend.platform in ("cupy", "cuquantum"):  # pragma: no cover
        # Currrently, ``cupy`` does not have compatibility with ``scipy.optimize``.
        xdata = backend.to_numpy(xdata)
        ydata = backend.to_numpy(ydata)
        params = backend.to_numpy(params)

    optimal_params = curve_fit(model, xdata, ydata, p0=params)[0]

    return backend.cast(optimal_params, dtype=optimal_params.dtype)


def CDR(
    circuit,
    observable,
    noise_model,
    nshots: int = 10000,
    model=lambda x, a, b: a * x + b,
    n_training_samples: int = 100,
    full_output: bool = False,
    readout=None,
    qubit_map=None,
    seed=None,
    backend=None,
):
    """Runs the Clifford Data Regression error mitigation method.

    Args:
        circuit (:class:`qibo.models.Circuit`): input circuit decomposed in the
            primitive gates ``X``, ``CNOT``, ``RX(pi/2)``, ``RZ(theta)``.
        observable (:class:`qibo.hamiltonians.Hamiltonian/:class:`qibo.hamiltonians.SymbolicHamiltonian`): observable to be measured.
        noise_model (:class:`qibo.noise.NoiseModel`): noise model used for simulating
            noisy computation.
        nshots (int, optional): Number of shots. Defaults to :math:`10000`. If `None`, the circuit is simulated without sampling: with statevector simulation if `noise_model` is not `None` and with density matrix simulation otherwise.
                                Readout mitigation is not available with exact simulation.
        model (callable, optional): model used for fitting. This should be a callable
            function object ``f(x, *params)``, taking as input the predictor variable
            and the parameters. Default is a simple linear model ``f(x,a,b) := a*x + b``.
        n_training_samples (int, optional): number of training circuits to sample. Defaults to 100.
        full_output (bool, optional): if ``True``, this function returns additional
            information: ``val``, ``optimal_params``, ``train_val``. Defaults to ``False``.
        readout (dict, optional): a dictionary that may contain the following keys:

            *    ncircuits: int, specifies the number of random circuits to use for the randomized method of readout error mitigation.
            *    response_matrix: numpy.ndarray, used for applying a pre-computed response matrix for readout error mitigation.
            *    ibu_iters: int, specifies the number of iterations for the iterative Bayesian unfolding method of readout error mitigation. If provided, the corresponding readout error mitigation method is used. Defaults to {}.

        qubit_map (list, optional): the qubit map. If None, a list of range of circuit's qubits is used.
            Defaults to ``None``.
        seed (int or :class:`numpy.random.Generator`, optional): Either a generator of random
            numbers or a fixed seed to initialize a generator. If ``None``, initializes
            a generator with a random seed. Default: ``None``.
        backend (:class:`qibo.backends.abstract.Backend`, optional): backend to be used
            in the execution. If ``None``, it uses the current backend.
            Defaults to ``None``.

    Returns:
        mit_val (float): Mitigated expectation value of `observable`.
        val (float): Noisy expectation value of `observable`.
        optimal_params (list): Optimal values for `params`.
        train_val (dict): Contains the noise-free and noisy expectation values obtained with the training circuits.

    Reference:
        1. P. Czarnik, A. Arrasmith et al, *Error mitigation with Clifford quantum-circuit data*.
           `arXiv:2005.10189 [quant-ph] <https://arxiv.org/abs/2005.10189>`_.
    """
    backend = _check_backend(backend)
    backend.set_seed(seed)

    if readout is None:
        readout = {}

    training_circuits = [
        sample_training_circuit_cdr(circuit, seed=seed, backend=backend)
        for _ in range(n_training_samples)
    ]

    train_val = {"noise-free": [], "noisy": []}
    for circ in training_circuits:
<<<<<<< HEAD
        result = backend.execute_circuit(circ, nshots=nshots)
        val = result.expectation_from_samples(observable)
        train_val["noise-free"].append(val)
        val = get_expectation_val_with_readout_mitigation(
            circ,
            observable,
            noise_model,
            nshots,
            readout,
            qubit_map,
            seed=seed,
            backend=backend,
        )
        train_val["noisy"].append(val)
=======
        result = SIMULATION_BACKEND.execute_circuit(circ, nshots=nshots)
        if nshots is None:
            val_noiseless = observable.expectation(result.state())
            circuit_result = _execute_circuit(
                circ, qubit_map, noise_model, nshots, backend=backend
            )
            val_noisy = float(observable.expectation(circuit_result.state()))
        else:
            val_noiseless = result.expectation_from_samples(observable)
            val_noisy = get_expectation_val_with_readout_mitigation(
                circ,
                observable,
                noise_model,
                nshots,
                readout,
                qubit_map,
                seed=local_state,
                backend=backend,
            )
        train_val["noise-free"].append(val_noiseless)
        train_val["noisy"].append(val_noisy)
>>>>>>> 26a76242

    nparams = (
        len(signature(model).parameters) - 1
    )  # first arg is the input and the *params afterwards
<<<<<<< HEAD
    params = backend.cast(
        backend.np.random.uniform(low=0.0, high=1.0, size=nparams), backend.precision
    )
=======
    params = local_state.random(nparams)
    params = backend.cast(params, dtype=params.dtype)

    train_val_noisy = train_val["noisy"]
    train_val_noisy = backend.cast(train_val_noisy, dtype=type(train_val_noisy[0]))

    train_val_noiseless = train_val["noise-free"]
    train_val_noiseless = backend.cast(
        train_val_noiseless, dtype=train_val_noiseless[0].dtype
    )

>>>>>>> 26a76242
    optimal_params = _curve_fit(
        backend,
        model,
        params,
        train_val_noisy,
        train_val_noiseless,
    )

<<<<<<< HEAD
    val = get_expectation_val_with_readout_mitigation(
        circuit,
        observable,
        noise_model,
        nshots,
        readout,
        qubit_map,
        seed=seed,
        backend=backend,
    )
=======
    if nshots is None:
        circuit_result = _execute_circuit(
            circuit, qubit_map, noise_model, nshots, backend=backend
        )
        val = float(observable.expectation(circuit_result.state()))
    else:
        val = get_expectation_val_with_readout_mitigation(
            circuit,
            observable,
            noise_model,
            nshots,
            readout,
            qubit_map,
            seed=local_state,
            backend=backend,
        )
>>>>>>> 26a76242
    mit_val = model(val, *optimal_params)

    if full_output:
        return mit_val, val, optimal_params, train_val

    return mit_val


def vnCDR(
    circuit,
    observable,
    noise_levels,
    noise_model,
    nshots: int = 10000,
    model=None,
    n_training_samples: int = 100,
    insertion_gate: str = "CNOT",
    full_output: bool = False,
    readout=None,
    qubit_map=None,
    seed=None,
    backend=None,
):
    """Runs the variable-noise Clifford Data Regression error mitigation method.

    Args:
        circuit (:class:`qibo.models.Circuit`): input circuit decomposed in the
            primitive gates ``X``, ``CNOT``, ``RX(pi/2)``, ``RZ(theta)``.
        observable (:class:`qibo.hamiltonians.Hamiltonian/:class:`qibo.hamiltonians.SymbolicHamiltonian`): observable to be measured.
        noise_levels (numpy.ndarray): sequence of noise levels.
        noise_model (:class:`qibo.noise.NoiseModel`): noise model used for
            simulating noisy computation.
        nshots (int, optional): Number of shots. Defaults to :math:`10000`. If `None`, the circuit is simulated without sampling: with statevector simulation if `noise_model` is not `None` and with density matrix simulation otherwise.
                                Readout mitigation is not available with exact simulation.
        model (callable, optional): model used for fitting. This should be a callable
            function object ``f(x, *params)``, taking as input the predictor variable
            and the parameters. Default is a simple linear model ``f(x,a,b) := a*x + b``.
        n_training_samples (int, optional): number of training circuits to sample.
        insertion_gate (str, optional): gate to be used in the insertion.
            If ``"RX"``, the gate used is :math:``RX(\\pi / 2)``.
            Default is ``"CNOT"``.
        full_output (bool, optional): if ``True``, this function returns additional
            information: ``val``, ``optimal_params``, ``train_val``. Defaults to ``False``.
        readout (dict, optional): a dictionary that may contain the following keys:

            *    ncircuits: int, specifies the number of random circuits to use for the randomized method of readout error mitigation.
            *    response_matrix: numpy.ndarray, used for applying a pre-computed response matrix for readout error mitigation.
            *    ibu_iters: int, specifies the number of iterations for the iterative Bayesian unfolding method of readout error mitigation. If provided, the corresponding readout error mitigation method is used. Defaults to {}.

        qubit_map (list, optional): the qubit map. If None, a list of range of circuit's qubits is used. Defaults to ``None``.
        seed (int or :class:`numpy.random.Generator`, optional): Either a generator of random
            numbers or a fixed seed to initialize a generator. If ``None``, initializes
            a generator with a random seed. Default: ``None``.
        backend (:class:`qibo.backends.abstract.Backend`, optional): backend to be used
            in the execution. If ``None``, it uses the current backend.
            Defaults to ``None``.

    Returns:
        mit_val (float): Mitigated expectation value of `observable`.
        val (list): Expectation value of `observable` with increased noise levels.
        optimal_params (list): Optimal values for `params`.
        train_val (dict): Contains the noise-free and noisy expectation values obtained
        with the training circuits.

    Reference:
        1. A. Lowe, MH. Gordon et al, *Unified approach to data-driven quantum error mitigation*.
           `arXiv:2011.01157 [quant-ph] <https://arxiv.org/abs/2011.01157>`_.
    """
    backend = _check_backend(backend)
    backend.set_seed(seed)

    if model is None:
        model = lambda x, *params: backend.np.sum(x * backend.np.vstack(params), axis=0)

    if readout is None:
        readout = {}

    training_circuits = [
        sample_training_circuit_cdr(circuit, seed=seed, backend=backend)
        for _ in range(n_training_samples)
    ]
    train_val = {"noise-free": [], "noisy": []}

    for circ in training_circuits:
        result = SIMULATION_BACKEND.execute_circuit(circ, nshots=nshots)
        if nshots is None:
            val = observable.expectation(result.state())
        else:
            val = result.expectation_from_samples(observable)
        train_val["noise-free"].append(float(val.real))
        for level in noise_levels:
            noisy_c = get_noisy_circuit(circ, level, insertion_gate=insertion_gate)
<<<<<<< HEAD
            val = get_expectation_val_with_readout_mitigation(
                noisy_c,
                observable,
                noise_model,
                nshots,
                readout,
                qubit_map,
                seed=seed,
                backend=backend,
            )
            train_val["noisy"].append(float(val))

    noisy_array = backend.cast(train_val["noisy"], backend.precision).reshape(
        -1, len(noise_levels)
    )
    params = backend.cast(
        backend.np.random.uniform(low=0.0, high=1.0, size=len(noise_levels)),
        backend.precision,
    )
=======
            if nshots is None:
                circuit_result = _execute_circuit(
                    noisy_c, qubit_map, noise_model, nshots, backend=backend
                )
                val = float(observable.expectation(circuit_result.state()))
            else:
                val = get_expectation_val_with_readout_mitigation(
                    noisy_c,
                    observable,
                    noise_model,
                    nshots,
                    readout,
                    qubit_map,
                    seed=local_state,
                    backend=backend,
                )
            train_val["noisy"].append(float(val.real))

    train_val_noisy = train_val["noisy"]
    noisy_array = backend.cast(train_val_noisy, dtype=type(train_val_noisy[0]))
    noisy_array = backend.np.reshape(noisy_array, (-1, len(noise_levels)))
    params = local_state.random(len(noise_levels))
    params = backend.cast(params, dtype=params.dtype)
    train_val_noiseless = train_val["noise-free"]
    train_val_noiseless = backend.cast(
        train_val_noiseless, dtype=type(train_val_noiseless[0])
    )
>>>>>>> 26a76242
    optimal_params = _curve_fit(
        backend,
        model,
        params,
        noisy_array.T,
        train_val_noiseless,
        lr=1,
        tolerance_grad=1e-7,
    )

    val = []
    for level in noise_levels:
        noisy_c = get_noisy_circuit(circuit, level, insertion_gate=insertion_gate)
<<<<<<< HEAD
        expval = get_expectation_val_with_readout_mitigation(
            noisy_c,
            observable,
            noise_model,
            nshots,
            readout,
            qubit_map,
            seed=seed,
            backend=backend,
        )
=======
        if nshots is None:
            circuit_result = _execute_circuit(
                noisy_c, qubit_map, noise_model, nshots, backend=backend
            )
            expval = float(observable.expectation(circuit_result.state()))
        else:
            expval = get_expectation_val_with_readout_mitigation(
                noisy_c,
                observable,
                noise_model,
                nshots,
                readout,
                qubit_map,
                seed=local_state,
                backend=backend,
            )
>>>>>>> 26a76242
        val.append(expval)

    mit_val = model(
        backend.cast(val, dtype=type(val[0])).reshape(-1, 1),
        *optimal_params,
    )[0]

    if full_output:
        return mit_val, val, optimal_params, train_val

    return mit_val


def iterative_bayesian_unfolding(probabilities, response_matrix, iterations=10):
    """
    Iterative Bayesian Unfolding (IBU) method for readout mitigation.

    Args:
        probabilities (numpy.ndarray): the input probabilities to be unfolded.
        response_matrix (numpy.ndarray): the response matrix.
        iterations (int, optional): the number of iterations to perform. Defaults to 10.

    Returns:
        numpy.ndarray: the unfolded probabilities.

    Reference:
        1. B. Nachman, M. Urbanek et al, *Unfolding Quantum Computer Readout Noise*.
           `arXiv:1910.01969 [quant-ph] <https://arxiv.org/abs/1910.01969>`_.
        2. S. Srinivasan, B. Pokharel et al, *Scalable Measurement Error Mitigation via Iterative Bayesian Unfolding*.
           `arXiv:2210.12284 [quant-ph] <https://arxiv.org/abs/2210.12284>`_.
    """
    unfolded_probabilities = np.ones((len(probabilities), 1)) / len(probabilities)

    for _ in range(iterations):
        unfolded_probabilities = unfolded_probabilities * (
            np.transpose(response_matrix)
            @ (probabilities / (response_matrix @ unfolded_probabilities))
        )

    return unfolded_probabilities


def get_response_matrix(
    nqubits, qubit_map=None, noise_model=None, nshots: int = 10000, backend=None
):
    """Computes the response matrix for readout mitigation.

    Args:
        nqubits (int): Total number of qubits.
        qubit_map (list, optional): the qubit map. If None, a list of range of circuit's qubits is used. Defaults to ``None``.
        noise_model (:class:`qibo.noise.NoiseModel`, optional): noise model used for simulating
            noisy computation. This matrix can be used to mitigate the effect of
            `qibo.noise.ReadoutError`.
        nshots (int, optional): number of shots. Defaults to :math:`10000`.
        backend (:class:`qibo.backends.abstract.Backend`, optional): backend to be used
            in the execution. If ``None``, it uses the current backend.
            Defaults to ``None``.

    Returns:
        numpy.ndarray : the computed (`nqubits`, `nqubits`) response matrix for
            readout mitigation.
    """
    from qibo import Circuit  # pylint: disable=import-outside-toplevel

    backend = _check_backend(backend)

    response_matrix = np.zeros((2**nqubits, 2**nqubits))

    for i in range(2**nqubits):
        binary_state = format(i, f"0{nqubits}b")

        circuit = Circuit(nqubits, density_matrix=True)
        for qubit, bit in enumerate(binary_state):
            if bit == "1":
                circuit.add(gates.X(qubit))
        circuit.add(gates.M(*range(nqubits)))

        circuit_result = _execute_circuit(
            circuit, qubit_map, noise_model, nshots, backend=backend
        )

        frequencies = circuit_result.frequencies()

        column = np.zeros(2**nqubits)
        for key, value in frequencies.items():
            column[int(key, 2)] = value / nshots
        response_matrix[:, i] = column

    return response_matrix


def apply_resp_mat_readout_mitigation(state, response_matrix, iterations=None):
    """
    Applies readout error mitigation to the given state using the provided response matrix.

    Args:
        state (:class:`qibo.measurements.CircuitResult`): the input state to be updated. This state should contain the
            frequencies that need to be mitigated.
        response_matrix (numpy.ndarray): the response matrix for readout mitigation.
        iterations (int, optional): the number of iterations to use for the Iterative Bayesian Unfolding method.
            If ``None`` the 'inverse' method is used. Defaults to ``None``.

    Returns:
        :class:`qibo.measurements.CircuitResult`: the input state with the updated (mitigated) frequencies.
    """
    frequencies = np.zeros(2 ** len(state.measurements[0].qubits))
    for key, value in state.frequencies().items():
        frequencies[int(key, 2)] = value

    frequencies = frequencies.reshape(-1, 1)

    if iterations is None:
        calibration_matrix = np.linalg.inv(response_matrix)
        mitigated_frequencies = calibration_matrix @ frequencies
    else:
        mitigated_probabilities = iterative_bayesian_unfolding(
            frequencies / np.sum(frequencies), response_matrix, iterations
        )
        mitigated_frequencies = np.round(
            mitigated_probabilities * np.sum(frequencies), 0
        )
        mitigated_frequencies = (
            mitigated_frequencies / np.sum(mitigated_frequencies)
        ) * np.sum(frequencies)

    for i, value in enumerate(mitigated_frequencies):
        state._frequencies[i] = float(value[0].real)

    return state


def apply_randomized_readout_mitigation(
    circuit,
    noise_model=None,
    nshots: int = 10000,
    ncircuits: int = 10,
    qubit_map=None,
    seed=None,
    backend=None,
):
    """Readout mitigation method that transforms the bias in an expectation value into a
    measurable multiplicative factor.

    This factor can be eliminated at the expense of increased sampling complexity
    for the observable.

    Args:
        circuit (:class:`qibo.models.Circuit`): input circuit.
        noise_model(:class:`qibo.noise.NoiseModel`, optional): noise model used for
            simulating noisy computation. Defaults to ``None``.
        nshots (int, optional): number of shots. Defaults to :math:`10000`.
        ncircuits (int, optional): number of randomized circuits. Each of them uses
            ``int(nshots / ncircuits)`` shots. Defaults to 10.
        qubit_map (list, optional): the qubit map. If ``None``, a list of range of circuit's
            qubits is used. Defaults to ``None``.
        seed (int or :class:`numpy.random.Generator`, optional): Either a generator of random
            numbers or a fixed seed to initialize a generator. If ``None``, initializes
            a generator with a random seed. Default: ``None``.
        backend (:class:`qibo.backends.abstract.Backend`, optional): backend to be used
            in the execution. If ``None``, it uses the current backend.
            Defaults to ``None``.

    Returns:
        :class:`qibo.measurements.CircuitResult`: the state of the input circuit with
            mitigated frequencies.


    References:
        1. Ewout van den Berg, Zlatko K. Minev et al,
        *Model-free readout-error mitigation for quantum expectation values*.
        `arXiv:2012.09738 [quant-ph] <https://arxiv.org/abs/2012.09738>`_.
    """
    from qibo import Circuit  # pylint: disable=import-outside-toplevel
    from qibo.quantum_info import (  # pylint: disable=import-outside-toplevel
        random_pauli,
    )

    backend = _check_backend(backend)
    backend.set_seed(seed)

    meas_qubits = circuit.measurements[0].qubits
    nshots_r = int(nshots / ncircuits)
    freq = np.zeros((ncircuits, 2), object)
    for k in range(ncircuits):
        circuit_c = circuit.copy(True)
        circuit_c.queue.pop()
        cal_circuit = Circuit(circuit.nqubits, density_matrix=True)

        x_gate = random_pauli(circuit.nqubits, 1, subset=["I", "X"], seed=seed).queue

        error_map = {}
        for j, gate in enumerate(x_gate):
            if isinstance(gate, gates.X) and gate.qubits[0] in meas_qubits:
                error_map[gate.qubits[0]] = 1

        circuits = [circuit_c, cal_circuit]
        results = []
        freqs = []
        for circ in circuits:
            circ.add(x_gate)
            circ.add(gates.M(*meas_qubits))

            result = _execute_circuit(
                circ, qubit_map, noise_model, nshots_r, backend=backend
            )
            result._samples = result.apply_bitflips(error_map)
            results.append(result)
            freqs.append(result.frequencies(binary=False))
        freq[k, :] = freqs

    for j in range(2):
        results[j].nshots = nshots
        freq_sum = freq[0, j]
        for frs in freq[1::, j]:
            freq_sum += frs
        results[j]._frequencies = freq_sum

    return results


def get_expectation_val_with_readout_mitigation(
    circuit,
    observable,
    noise_model=None,
    nshots: int = 10000,
    readout=None,
    qubit_map=None,
    seed=None,
    backend=None,
):
    """CDR
    Applies readout error mitigation to the given circuit and observable.

    Args:
        circuit (:class:`qibo.models.Circuit`): input circuit.
        observable (:class:`qibo.hamiltonians.Hamiltonian/:class:`qibo.hamiltonians.SymbolicHamiltonian`): The observable to be measured.
        noise_model (qibo.models.noise.Noise, optional): the noise model to be applied. Defaults to ``None``.
        nshots (int, optional): the number of shots for the circuit execution. Defaults to :math:`10000`.
        readout (dict, optional): a dictionary that may contain the following keys:

            *    ncircuits: int, specifies the number of random circuits to use for the randomized method of readout error mitigation.
            *    response_matrix: numpy.ndarray, used for applying a pre-computed response matrix for readout error mitigation.
            *    ibu_iters: int, specifies the number of iterations for the iterative Bayesian unfolding method of readout error mitigation. If provided, the corresponding readout error mitigation method is used. Defaults to {}.

        qubit_map (list, optional): the qubit map. If None, a list of range of circuit's qubits is used.
            Defaults to ``None``.
        seed (int or :class:`numpy.random.Generator`, optional): Either a generator of random
            numbers or a fixed seed to initialize a generator. If ``None``, initializes
            a generator with a random seed. Default: ``None``.
        backend (qibo.backends.abstract.Backend, optional): the backend to be used in the execution.
            If None, it uses the global backend. Defaults to ``None``.

    Returns:
        float: the mitigated expectation value of the observable.
    """
    backend = _check_backend(backend)
    backend.set_seed(seed)

    if readout is None:  # pragma: no cover
        readout = {}

    if "ncircuits" in readout:
        circuit_result, circuit_result_cal = apply_randomized_readout_mitigation(
            circuit,
            noise_model,
            nshots,
            readout["ncircuits"],
            seed=seed,
            backend=backend,
        )
    else:
        circuit_result = _execute_circuit(
            circuit, qubit_map, noise_model, nshots, backend=backend
        )
        if "response_matrix" in readout:
            circuit_result = apply_resp_mat_readout_mitigation(
                circuit_result,
                readout["response_matrix"],
                readout.get("ibu_iters", None),
            )

    exp_val = circuit_result.expectation_from_samples(observable)

    if "ncircuits" in readout:
        return float(exp_val / circuit_result_cal.expectation_from_samples(observable))

    return float(exp_val)


def sample_clifford_training_circuit(
    circuit,
    seed=None,
    backend=None,
):
    """Samples a training circuit for CDR by susbtituting all the non-Clifford gates.

    Args:
        circuit (:class:`qibo.models.Circuit`): circuit to sample from.
        seed (int or :class:`numpy.random.Generator`, optional): Either a generator of random
            numbers or a fixed seed to initialize a generator. If ``None``, initializes
            a generator with a random seed. Default: ``None``.
        backend (:class:`qibo.backends.abstract.Backend`, optional): backend to be used
            in the execution. If ``None``, it uses the current backend.
            Defaults to ``None``.

    Returns:
        :class:`qibo.models.Circuit`: the sampled circuit.
    """
    from qibo.quantum_info import (  # pylint: disable=import-outside-toplevel
        random_clifford,
    )

    backend = _check_backend(backend)
    backend.set_seed(seed)

    non_clifford_gates_indices = [
        i
        for i, gate in enumerate(circuit.queue)
        if not gate.clifford and not isinstance(gate, gates.M)
    ]

    if not non_clifford_gates_indices:
        raise_error(ValueError, "No non-Clifford gate found, no circuit sampled.")

    sampled_circuit = circuit.__class__(**circuit.init_kwargs)

    for i, gate in enumerate(circuit.queue):
<<<<<<< HEAD
        if isinstance(gate, gates.M):
            for q in gate.qubits:
                gate_rand = gates.Unitary(
                    random_clifford(
                        1, return_circuit=False, seed=seed, backend=backend
                    ),
                    q,
                )
                gate_rand.clifford = True
                sampled_circuit.add(gate_rand)
            sampled_circuit.add(gate)
        else:
            if i in non_clifford_gates_indices:
                gate = gates.Unitary(
                    random_clifford(
                        len(gate.qubits),
                        return_circuit=False,
                        seed=seed,
                        backend=backend,
                    ),
                    *gate.qubits,
                )
                gate.clifford = True
            sampled_circuit.add(gate)
=======
        if i in non_clifford_gates_indices:
            clifford_matrix = random_clifford(
                len(gate.qubits),
                return_circuit=True,
                seed=local_state,
                backend=backend,
            )
            clifford_matrix = clifford_matrix.unitary(backend)

            gate = gates.Unitary(
                clifford_matrix,
                *gate.qubits,
            )

            gate.clifford = True
        sampled_circuit.add(gate)
>>>>>>> 26a76242

    return sampled_circuit


def error_sensitive_circuit(circuit, observable, seed=None, backend=None):
    """
    Generates a Clifford circuit that preserves the same circuit frame as the input circuit, and stabilizes the specified Pauli observable.

    Args:
        circuit (:class:`qibo.models.Circuit`): input circuit.
        observable (:class:`qibo.hamiltonians.Hamiltonian` or :class:`qibo.hamiltonians.SymbolicHamiltonian`):
            Pauli observable to be measured.
        seed (int or :class:`numpy.random.Generator`, optional): Either a generator of random
            numbers or a fixed seed to initialize a generator. If ``None``, initializes
            a generator with a random seed. Default: ``None``.
        backend (:class:`qibo.backends.CliffordBackend`, optional): Clifford backend to be used
            in the execution. if ``None``, it uses the `CliffordBackend` with the platform of the current backend as engine.
            Defaults to ``None``.

    Returns:
        :class:`qibo.models.Circuit`: the error sensitive circuit.
        :class:`qibo.models.Circuit`: the sampled Clifford circuit.
        list: the list of adjustment gates.

    Reference:
        1. Dayue Qin, Yanzhu Chen et al, *Error statistics and scalability of quantum error mitigation formulas*.
           `arXiv:2112.06255 [quant-ph] <https://arxiv.org/abs/2112.06255>`_.
    """
    from qibo import gates

<<<<<<< HEAD
    backend = _check_backend(backend)
    backend.set_seed(seed)
=======
    backend_temp, local_state = _check_backend_and_local_state(seed, backend)
    backend = (
        CliffordBackend(engine=_get_engine_name(backend_temp))
        if backend is None
        else backend_temp
    )  # pragma: no cover
>>>>>>> 26a76242

    sampled_circuit = sample_clifford_training_circuit(
        circuit, seed=seed, backend=backend
    )

    result = backend.execute_circuit(sampled_circuit.invert(), nshots=1)

    symplectic_matrix = result.symplectic_matrix[:-1, :-1]

    terms = observable.terms[0].factors
    pauli_symplectic = backend.np.zeros((2 * circuit.nqubits, 1))
    for term in terms:
        term = str(term)
        index = int(term[1])
        if term[0] in ["X", "Y"]:  # pragma: no cover
            pauli_symplectic[index] = 1
        if term[0] in ["Z", "Y"]:  # pragma: no cover
            pauli_symplectic[index + circuit.nqubits] = 1

    # U --> symplectic_matrix and O --> observable_sym, U*O*Ut --> symplectic_matrix.T @ observable_sym
    # To get Ut*O*U we need the symplectic_matrix of the inverse circuit Ut
    pauli_symplectic = (symplectic_matrix.T @ pauli_symplectic) % 2

    x_component = pauli_symplectic[: circuit.nqubits] == 1
    z_component = pauli_symplectic[circuit.nqubits :] == 1
    y_obs = reduce(
        mul,
        [Y(i, backend=backend) for i in (x_component * z_component).nonzero()[0]],
        1,
    )
    x_obs = reduce(
        mul,
        [X(i, backend=backend) for i in (x_component * ~z_component).nonzero()[0]],
        1,
    )
    z_obs = reduce(
        mul,
        [Z(i, backend=backend) for i in (z_component * ~x_component).nonzero()[0]],
        1,
    )
    observable = y_obs * x_obs * z_obs
    observable = SymbolicHamiltonian(
        observable, nqubits=circuit.nqubits, backend=backend
    )

    terms = observable.terms[0].factors
    adjustment_gates = []
    for term in terms:
        term = str(term)
        qubit = int(term[1])
        if term[0] in ["X", "Y"]:
            adjustment_gate = gates.M(qubit, basis=term[0]).basis[0]
        else:
            adjustment_gate = gates.I(qubit)

        adjustment_gates.append(adjustment_gate)

    sensitive_circuit = sampled_circuit.__class__(**sampled_circuit.init_kwargs)

    for gate in adjustment_gates:
        sensitive_circuit.add(gate)
    for gate in sampled_circuit.queue:
        sensitive_circuit.add(gate)
    return sensitive_circuit, sampled_circuit, adjustment_gates


def ICS(
    circuit,
    observable,
    readout=None,
    qubit_map=None,
    noise_model=None,
    nshots=int(1e4),
    n_training_samples=10,
    full_output=False,
    seed=None,
    backend=None,
):
    """
    Computes the Important Clifford Sampling method.

    Args:
        circuit (:class:`qibo.models.Circuit`): input circuit.
        observable (:class:`qibo.hamiltonians.Hamiltonian/:class:`qibo.hamiltonians.SymbolicHamiltonian`): the observable to be measured.
        readout (dict, optional): a dictionary that may contain the following keys:

            *    ncircuits: int, specifies the number of random circuits to use for the randomized method of readout error mitigation.
            *    response_matrix: numpy.ndarray, used for applying a pre-computed response matrix for readout error mitigation.
            *    ibu_iters: int, specifies the number of iterations for the iterative Bayesian unfolding method of readout error mitigation. If provided, the corresponding readout error mitigation method is used. Defaults to {}.

        qubit_map (list, optional): the qubit map. If ``None``, a list of range of circuit's qubits is used.
            Defaults to ``None``.
        noise_model (qibo.models.noise.Noise, optional): the noise model to be applied. Defaults to ``None``.
        nshots (int, optional): Number of shots. Defaults to :math:`10000`. If `None`, the circuit is simulated without sampling: with statevector simulation if `noise_model` is not `None` and with density matrix simulation otherwise.
                                Readout mitigation is not available with exact simulation.
        n_training_samples (int, optional): the number of training samples. Defaults to 10.
        full_output (bool, optional): if ``True``, this function returns additional
            information: ``val``, ``optimal_params``, ``train_val``. Defaults to ``False``.
        seed (int or :class:`numpy.random.Generator`, optional): Either a generator of random
            numbers or a fixed seed to initialize a generator. If ``None``, initializes
            a generator with a random seed. Default: ``None``.
        backend (qibo.backends.abstract.Backend, optional): the backend to be used in the execution.
            If None, it uses the global backend. Defaults to ``None``.

    Returns:
        mitigated_expectation (float): the mitigated expectated value.
        mitigated_expectation_std (float): the standard deviation of the mitigated expectated value.
        dep_param (float): the depolarizing parameter.
        dep_param_std (float): the standard deviation of the depolarizing parameter.
        lambda_list (list): the list of the depolarizing parameters.
        data (dict): the data dictionary containing the noise-free and noisy expectation values obtained with the training circuits.

    Reference:
        1. Dayue Qin, Yanzhu Chen et al, *Error statistics and scalability # pragma: no coverof quantum error mitigation formulas*.
           `arXiv:2112.06255 [quant-ph] <https://arxiv.org/abs/2112.06255>`_.
    """
    backend = _check_backend(backend)
    backend.set_seed(seed)

    if readout is None:
        readout = {}

    if qubit_map is None:
        qubit_map = list(range(circuit.nqubits))

    training_circuits = [
<<<<<<< HEAD
        error_sensitive_circuit(circuit, observable, seed=seed, backend=backend)[0]
=======
        error_sensitive_circuit(
            circuit, observable, seed=local_state, backend=CLIFFORD_BACKEND
        )[0]
>>>>>>> 26a76242
        for _ in range(n_training_samples)
    ]

    data = {"noise-free": [], "noisy": []}
    lambda_list = []

    for training_circuit in training_circuits:
        training_circuit_copy = training_circuit.copy(deep=True)
        circuit_result = CLIFFORD_BACKEND.execute_circuit(
            training_circuit_copy, nshots=nshots
        )
        if nshots is None:
            expectation = observable.expectation(circuit_result.state())
            circuit_result = _execute_circuit(
                training_circuit, qubit_map, noise_model, nshots, backend=backend
            )
            noisy_expectation = float(observable.expectation(circuit_result.state()))
        else:
            expectation = observable.expectation_from_samples(
                circuit_result.frequencies()
            )
            noisy_expectation = get_expectation_val_with_readout_mitigation(
                training_circuit,
                observable,
                noise_model,
                nshots,
                readout,
                qubit_map,
                seed=local_state,
                backend=backend,
            )

        data["noise-free"].append(expectation)
        data["noisy"].append(noisy_expectation)
        lambda_list.append(1 - noisy_expectation / expectation)

    lambda_list = backend.cast(lambda_list, dtype=lambda_list[0].dtype)
    dep_param = backend.np.mean(lambda_list)
    dep_param_std = backend.np.std(lambda_list)

    if nshots is None:
        circuit_result = _execute_circuit(
            circuit, qubit_map, noise_model, nshots, backend=backend
        )
        noisy_expectation = float(observable.expectation(circuit_result.state()))
    else:
        noisy_expectation = get_expectation_val_with_readout_mitigation(
            circuit,
            observable,
            noise_model,
            nshots,
            readout,
            qubit_map,
            seed=seed,
            backend=backend,
        )
<<<<<<< HEAD

        data["noise-free"].append(expectation)
        data["noisy"].append(noisy_expectation)
        lambda_list.append(1 - noisy_expectation / expectation)

    lambda_list = backend.cast(lambda_list, backend.precision)
    dep_param = backend.np.mean(lambda_list)
    dep_param_std = backend.np.std(lambda_list)

    noisy_expectation = get_expectation_val_with_readout_mitigation(
        circuit,
        observable,
        noise_model,
        nshots,
        readout,
        qubit_map,
        seed=seed,
        backend=backend,
    )
=======
>>>>>>> 26a76242
    one_dep_squared = (1 - dep_param) ** 2
    dep_std_squared = dep_param_std**2

    mitigated_expectation = (
        (1 - dep_param) * noisy_expectation / (one_dep_squared + dep_std_squared)
    )
    mitigated_expectation_std = (
        dep_param_std
        * abs(noisy_expectation)
        * abs((1 - dep_param) ** 2 - dep_std_squared)
        / (one_dep_squared + dep_std_squared) ** 2
    )

    if full_output:
        return (
            mitigated_expectation,
            mitigated_expectation_std,
            dep_param,
            dep_param_std,
            lambda_list,
            data,
        )

    return mitigated_expectation


def _execute_circuit(circuit, qubit_map, noise_model=None, nshots=10000, backend=None):
    """
    Helper function to execute the given circuit with the specified parameters.

    Args:
        circuit (:class:`qibo.models.Circuit`): input circuit.
        qubit_map (list): the qubit map. If ``None``, a list of range of circuit's qubits is used. Defaults to ``None``.
        noise_model (qibo.models.noise.Noise, optional): The noise model to be applied. Defaults to ``None``.
        nshots (int): the number of shots for the circuit execution. Defaults to :math:`10000`..
        backend (qibo.backends.abstract.Backend, optional): the backend to be used in the execution.
            If None, it uses the global backend. Defaults to ``None``.

    Returns:
        qibo.states.CircuitResult: The result of the circuit execution.
    """
    from qibo.transpiler.pipeline import Passes

    if backend is None:  # pragma: no cover
        backend = get_backend()
    elif backend.name == "qibolab":  # pragma: no cover
        circuit.wire_names = qubit_map
    elif noise_model is not None:
        circuit = noise_model.apply(circuit)
        if nshots is None:
            circuit.density_matrix = True

    circuit_result = backend.execute_circuit(circuit, nshots=nshots)
    return circuit_result<|MERGE_RESOLUTION|>--- conflicted
+++ resolved
@@ -211,18 +211,6 @@
             global_unitary_folding,
             insertion_gate=insertion_gate,
         )
-<<<<<<< HEAD
-        val = get_expectation_val_with_readout_mitigation(
-            noisy_circuit,
-            observable,
-            noise_model,
-            nshots,
-            readout,
-            qubit_map,
-            seed=seed,
-            backend=backend,
-        )
-=======
         if nshots is None:
             circuit_result = _execute_circuit(
                 noisy_circuit, qubit_map, noise_model, nshots, backend=backend
@@ -236,10 +224,9 @@
                 nshots,
                 readout,
                 qubit_map,
-                seed=local_state,
+                seed=seed,
                 backend=backend,
             )
->>>>>>> 26a76242
         expected_values.append(val)
 
     expected_values = backend.cast(expected_values, dtype=type(expected_values[0]))
@@ -277,13 +264,9 @@
     Returns:
         :class:`qibo.models.Circuit`: The sampled circuit.
     """
-<<<<<<< HEAD
     backend = _check_backend(backend)
     backend.set_seed(seed)
 
-=======
-    backend, local_state = _check_backend_and_local_state(seed, backend)
->>>>>>> 26a76242
     if replacement_gates is None:
         replacement_gates = [(gates.RZ, {"theta": n * np.pi / 2}) for n in range(4)]
     gates_to_replace = []
@@ -457,22 +440,6 @@
 
     train_val = {"noise-free": [], "noisy": []}
     for circ in training_circuits:
-<<<<<<< HEAD
-        result = backend.execute_circuit(circ, nshots=nshots)
-        val = result.expectation_from_samples(observable)
-        train_val["noise-free"].append(val)
-        val = get_expectation_val_with_readout_mitigation(
-            circ,
-            observable,
-            noise_model,
-            nshots,
-            readout,
-            qubit_map,
-            seed=seed,
-            backend=backend,
-        )
-        train_val["noisy"].append(val)
-=======
         result = SIMULATION_BACKEND.execute_circuit(circ, nshots=nshots)
         if nshots is None:
             val_noiseless = observable.expectation(result.state())
@@ -494,16 +461,10 @@
             )
         train_val["noise-free"].append(val_noiseless)
         train_val["noisy"].append(val_noisy)
->>>>>>> 26a76242
 
     nparams = (
         len(signature(model).parameters) - 1
     )  # first arg is the input and the *params afterwards
-<<<<<<< HEAD
-    params = backend.cast(
-        backend.np.random.uniform(low=0.0, high=1.0, size=nparams), backend.precision
-    )
-=======
     params = local_state.random(nparams)
     params = backend.cast(params, dtype=params.dtype)
 
@@ -515,7 +476,6 @@
         train_val_noiseless, dtype=train_val_noiseless[0].dtype
     )
 
->>>>>>> 26a76242
     optimal_params = _curve_fit(
         backend,
         model,
@@ -524,18 +484,6 @@
         train_val_noiseless,
     )
 
-<<<<<<< HEAD
-    val = get_expectation_val_with_readout_mitigation(
-        circuit,
-        observable,
-        noise_model,
-        nshots,
-        readout,
-        qubit_map,
-        seed=seed,
-        backend=backend,
-    )
-=======
     if nshots is None:
         circuit_result = _execute_circuit(
             circuit, qubit_map, noise_model, nshots, backend=backend
@@ -549,10 +497,9 @@
             nshots,
             readout,
             qubit_map,
-            seed=local_state,
+            seed=seed,
             backend=backend,
         )
->>>>>>> 26a76242
     mit_val = model(val, *optimal_params)
 
     if full_output:
@@ -645,27 +592,6 @@
         train_val["noise-free"].append(float(val.real))
         for level in noise_levels:
             noisy_c = get_noisy_circuit(circ, level, insertion_gate=insertion_gate)
-<<<<<<< HEAD
-            val = get_expectation_val_with_readout_mitigation(
-                noisy_c,
-                observable,
-                noise_model,
-                nshots,
-                readout,
-                qubit_map,
-                seed=seed,
-                backend=backend,
-            )
-            train_val["noisy"].append(float(val))
-
-    noisy_array = backend.cast(train_val["noisy"], backend.precision).reshape(
-        -1, len(noise_levels)
-    )
-    params = backend.cast(
-        backend.np.random.uniform(low=0.0, high=1.0, size=len(noise_levels)),
-        backend.precision,
-    )
-=======
             if nshots is None:
                 circuit_result = _execute_circuit(
                     noisy_c, qubit_map, noise_model, nshots, backend=backend
@@ -693,7 +619,6 @@
     train_val_noiseless = backend.cast(
         train_val_noiseless, dtype=type(train_val_noiseless[0])
     )
->>>>>>> 26a76242
     optimal_params = _curve_fit(
         backend,
         model,
@@ -707,18 +632,6 @@
     val = []
     for level in noise_levels:
         noisy_c = get_noisy_circuit(circuit, level, insertion_gate=insertion_gate)
-<<<<<<< HEAD
-        expval = get_expectation_val_with_readout_mitigation(
-            noisy_c,
-            observable,
-            noise_model,
-            nshots,
-            readout,
-            qubit_map,
-            seed=seed,
-            backend=backend,
-        )
-=======
         if nshots is None:
             circuit_result = _execute_circuit(
                 noisy_c, qubit_map, noise_model, nshots, backend=backend
@@ -732,10 +645,9 @@
                 nshots,
                 readout,
                 qubit_map,
-                seed=local_state,
+                seed=seed,
                 backend=backend,
             )
->>>>>>> 26a76242
         val.append(expval)
 
     mit_val = model(
@@ -1063,32 +975,6 @@
     sampled_circuit = circuit.__class__(**circuit.init_kwargs)
 
     for i, gate in enumerate(circuit.queue):
-<<<<<<< HEAD
-        if isinstance(gate, gates.M):
-            for q in gate.qubits:
-                gate_rand = gates.Unitary(
-                    random_clifford(
-                        1, return_circuit=False, seed=seed, backend=backend
-                    ),
-                    q,
-                )
-                gate_rand.clifford = True
-                sampled_circuit.add(gate_rand)
-            sampled_circuit.add(gate)
-        else:
-            if i in non_clifford_gates_indices:
-                gate = gates.Unitary(
-                    random_clifford(
-                        len(gate.qubits),
-                        return_circuit=False,
-                        seed=seed,
-                        backend=backend,
-                    ),
-                    *gate.qubits,
-                )
-                gate.clifford = True
-            sampled_circuit.add(gate)
-=======
         if i in non_clifford_gates_indices:
             clifford_matrix = random_clifford(
                 len(gate.qubits),
@@ -1105,7 +991,6 @@
 
             gate.clifford = True
         sampled_circuit.add(gate)
->>>>>>> 26a76242
 
     return sampled_circuit
 
@@ -1136,17 +1021,13 @@
     """
     from qibo import gates
 
-<<<<<<< HEAD
-    backend = _check_backend(backend)
-    backend.set_seed(seed)
-=======
-    backend_temp, local_state = _check_backend_and_local_state(seed, backend)
+    backend_temp = _check_backend(backend)
     backend = (
         CliffordBackend(engine=_get_engine_name(backend_temp))
         if backend is None
         else backend_temp
     )  # pragma: no cover
->>>>>>> 26a76242
+    backend.set_seed(seed)
 
     sampled_circuit = sample_clifford_training_circuit(
         circuit, seed=seed, backend=backend
@@ -1273,13 +1154,9 @@
         qubit_map = list(range(circuit.nqubits))
 
     training_circuits = [
-<<<<<<< HEAD
-        error_sensitive_circuit(circuit, observable, seed=seed, backend=backend)[0]
-=======
         error_sensitive_circuit(
-            circuit, observable, seed=local_state, backend=CLIFFORD_BACKEND
+            circuit, observable, seed=seed, backend=CLIFFORD_BACKEND
         )[0]
->>>>>>> 26a76242
         for _ in range(n_training_samples)
     ]
 
@@ -1336,28 +1213,6 @@
             seed=seed,
             backend=backend,
         )
-<<<<<<< HEAD
-
-        data["noise-free"].append(expectation)
-        data["noisy"].append(noisy_expectation)
-        lambda_list.append(1 - noisy_expectation / expectation)
-
-    lambda_list = backend.cast(lambda_list, backend.precision)
-    dep_param = backend.np.mean(lambda_list)
-    dep_param_std = backend.np.std(lambda_list)
-
-    noisy_expectation = get_expectation_val_with_readout_mitigation(
-        circuit,
-        observable,
-        noise_model,
-        nshots,
-        readout,
-        qubit_map,
-        seed=seed,
-        backend=backend,
-    )
-=======
->>>>>>> 26a76242
     one_dep_squared = (1 - dep_param) ** 2
     dep_std_squared = dep_param_std**2
 
