from itertools import product

import numpy as np
import pytest

from qibo import Circuit, gates, set_backend
from qibo.backends import (
    CliffordBackend,
    GlobalBackend,
    NumpyBackend,
    TensorflowBackend,
)
from qibo.quantum_info.random_ensembles import random_clifford

numpy_bkd = NumpyBackend()


def construct_clifford_backend(backend):
    if isinstance(backend, TensorflowBackend):
        with pytest.raises(NotImplementedError) as excinfo:
            clifford_backend = CliffordBackend(backend)
            assert (
                str(excinfo.value)
                == "TensorflowBackend for Clifford Simulation is not supported yet."
            )
    else:
        return CliffordBackend(backend)


THETAS_1Q = [
    th + 2 * i * np.pi for i in range(2) for th in [0, np.pi / 2, np.pi, 3 * np.pi / 2]
]

AXES = ["RX", "RY", "RZ"]


@pytest.mark.parametrize("axis,theta", list(product(AXES, THETAS_1Q)))
def test_rotations_1q(backend, theta, axis):
    clifford_bkd = construct_clifford_backend(backend)
    if not clifford_bkd:
        return
    c = Circuit(3, density_matrix=True)
    qubits = np.random.randint(3, size=2)
    H_qubits = np.random.choice(range(3), size=2, replace=False)
    for q in H_qubits:
        c.add(gates.H(q))
    c.add(getattr(gates, axis)(qubits[0], theta=theta))
    c.add(getattr(gates, axis)(qubits[1], theta=theta))
    clifford_state = clifford_bkd.execute_circuit(c).state()
    numpy_state = numpy_bkd.execute_circuit(c).state()
    numpy_state = backend.cast(numpy_state)
    backend.assert_allclose(clifford_state, numpy_state, atol=1e-8)


THETAS_2Q = [i * np.pi for i in range(4)]


@pytest.mark.parametrize("axis,theta", list(product(AXES, THETAS_2Q)))
def test_rotations_2q(backend, theta, axis):
    clifford_bkd = construct_clifford_backend(backend)
    if not clifford_bkd:
        return
    c = Circuit(3, density_matrix=True)
    qubits_0 = np.random.choice(range(3), size=2, replace=False)
    qubits_1 = np.random.choice(range(3), size=2, replace=False)
    H_qubits = np.random.choice(range(3), size=2, replace=False)
    for q in H_qubits:
        c.add(gates.H(q))
    c.add(getattr(gates, f"C{axis}")(*qubits_0, theta=theta))
    c.add(getattr(gates, f"C{axis}")(*qubits_1, theta=theta))
    clifford_state = clifford_bkd.execute_circuit(c).state()
    numpy_state = numpy_bkd.execute_circuit(c).state()
    numpy_state = backend.cast(numpy_state)
    backend.assert_allclose(clifford_state, numpy_state, atol=1e-8)


SINGLE_QUBIT_CLIFFORDS = ["I", "H", "S", "Z", "X", "Y", "SX", "SDG", "SXDG"]


@pytest.mark.parametrize("gate", SINGLE_QUBIT_CLIFFORDS)
def test_single_qubit_gates(backend, gate):
    clifford_bkd = construct_clifford_backend(backend)
    if not clifford_bkd:
        return
    c = Circuit(3, density_matrix=True)
    qubits = np.random.randint(3, size=2)
    H_qubits = np.random.choice(range(3), size=2, replace=False)
    for q in H_qubits:
        c.add(gates.H(q))
    c.add(getattr(gates, gate)(qubits[0]))
    c.add(getattr(gates, gate)(qubits[1]))
    clifford_state = clifford_bkd.execute_circuit(c).state()
    numpy_state = numpy_bkd.execute_circuit(c).state()
    numpy_state = backend.cast(numpy_state)
    backend.assert_allclose(clifford_state, numpy_state, atol=1e-8)


TWO_QUBITS_CLIFFORDS = ["CNOT", "CZ", "CY", "SWAP", "iSWAP", "FSWAP", "ECR"]


@pytest.mark.parametrize("gate", TWO_QUBITS_CLIFFORDS)
def test_two_qubits_gates(backend, gate):
    clifford_bkd = construct_clifford_backend(backend)
    if not clifford_bkd:
        return
    c = Circuit(5, density_matrix=True)
    qubits = np.random.choice(range(5), size=4, replace=False).reshape(2, 2)
    H_qubits = np.random.choice(range(5), size=3, replace=False)
    for q in H_qubits:
        c.add(gates.H(q))
    c.add(getattr(gates, gate)(*qubits[0]))
    c.add(getattr(gates, gate)(*qubits[1]))
    clifford_state = clifford_bkd.execute_circuit(c).state()
    numpy_state = numpy_bkd.execute_circuit(c).state()
    numpy_state = backend.cast(numpy_state)
    backend.assert_allclose(clifford_state, numpy_state, atol=1e-8)


MEASURED_QUBITS = sorted(np.random.choice(range(5), size=3, replace=False))


@pytest.mark.parametrize("binary", [False, True])
@pytest.mark.parametrize(
    "prob_qubits",
    [
        range(5),
        np.random.choice(MEASURED_QUBITS, size=2, replace=False),
        [0],
        [1],
        [2],
        [3],
        [4],
    ],
)
def test_random_clifford_circuit(backend, prob_qubits, binary):
    clifford_bkd = construct_clifford_backend(backend)
    if not clifford_bkd:
        return
    c = random_clifford(5, seed=1, backend=backend)
    c.density_matrix = True
    c_copy = c.copy()
    c.add(gates.M(*MEASURED_QUBITS))
    c_copy.add(gates.M(*MEASURED_QUBITS))
    numpy_result = numpy_bkd.execute_circuit(c, nshots=1000)
    clifford_result = clifford_bkd.execute_circuit(c_copy, nshots=1000)

    backend.assert_allclose(backend.cast(numpy_result.state()), clifford_result.state())

    if not set(prob_qubits).issubset(set(MEASURED_QUBITS)):
        with pytest.raises(RuntimeError) as excinfo:
            numpy_bkd.assert_allclose(
                numpy_result.probabilities(prob_qubits),
                clifford_result.probabilities(prob_qubits),
            )
            assert (
                str(excinfo.value)
                == f"Asking probabilities for qubits {prob_qubits}, but only qubits {MEASURED_QUBITS} were measured."
            )
    else:
        backend.assert_allclose(
            backend.cast(numpy_result.probabilities(prob_qubits)),
            clifford_result.probabilities(prob_qubits),
            atol=1e-1,
        )

        numpy_freq = numpy_result.frequencies(binary)
        clifford_freq = clifford_result.frequencies(binary)
        clifford_freq = {state: clifford_freq[state] for state in numpy_freq.keys()}
<<<<<<< HEAD
        assert (
            np.sum(
                np.abs(
                    np.array(list(numpy_freq.values()))
                    - np.array(list(clifford_freq.values()))
                )
            )
            < 200
        )
=======
        assert len(numpy_freq) == len(clifford_freq)
        for np_count, clif_count in zip(numpy_freq.values(), clifford_freq.values()):
            backend.assert_allclose(
                np_count / 1000, clif_count / 1000, atol=1e-1
            )  # nshots = 1000
>>>>>>> 064ce107


def test_collapsing_measurements(backend):
    clifford_bkd = construct_clifford_backend(backend)
    if not clifford_bkd:
        return
    gate_queue = random_clifford(3, density_matrix=True, backend=backend).queue
    measured_qubits = np.random.choice(range(3), size=2, replace=False)
    c1 = Circuit(3)
    c2 = Circuit(3, density_matrix=True)
    for i, g in enumerate(gate_queue):
        if i == int(len(gate_queue) / 2):
            c1.add(gates.M(*measured_qubits))
            c2.add(gates.M(*measured_qubits))
        else:
            c1.add(g)
            c2.add(g)
    c1.add(gates.M(*range(3)))
    c2.add(gates.M(*range(3)))
    clifford_res = clifford_bkd.execute_circuit(c1, nshots=1000)
    numpy_res = numpy_bkd.execute_circuit(c2, nshots=1000)
    backend.assert_allclose(
        clifford_res.probabilities(), backend.cast(numpy_res.probabilities()), atol=1e-1
    )


def test_non_clifford_error(backend):
    clifford_bkd = construct_clifford_backend(backend)
    if not clifford_bkd:
        return
    c = Circuit(1)
    c.add(gates.T(0))
    with pytest.raises(RuntimeError) as excinfo:
        clifford_bkd.execute_circuit(c)
        assert str(excinfo.value) == "Circuit contains non-Clifford gates."


def test_initial_state(backend):
    clifford_bkd = construct_clifford_backend(backend)
    if not clifford_bkd:
        return
    state = random_clifford(3, backend=numpy_bkd)
    tmp = clifford_bkd.execute_circuit(state)
    initial_symplectic_matrix = tmp.symplectic_matrix
    initial_state = numpy_bkd.execute_circuit(state).state()
    initial_state = np.outer(initial_state, np.transpose(np.conj(initial_state)))
    c = random_clifford(3, density_matrix=True, backend=backend)
    numpy_state = numpy_bkd.execute_circuit(c, initial_state=initial_state).state()
    clifford_state = clifford_bkd.execute_circuit(
        c, initial_state=initial_symplectic_matrix
    ).state()
    backend.assert_allclose(numpy_state, clifford_state)


def test_bitflip_noise(backend):
    clifford_bkd = construct_clifford_backend(backend)
    if not clifford_bkd:
        return
    c = random_clifford(5, backend=backend)
    c_copy = c.copy()
    qubits = np.random.choice(range(3), size=2, replace=False)
    c.add(gates.M(*qubits, p0=0.1, p1=0.5))
    c_copy.add(gates.M(*qubits, p0=0.1, p1=0.5))
    numpy_res = numpy_bkd.execute_circuit(c_copy)
    clifford_res = clifford_bkd.execute_circuit(c)
    backend.assert_allclose(
        clifford_res.probabilities(qubits), numpy_res.probabilities(qubits), atol=1e-1
    )


def test_set_backend(backend):
    set_backend(backend.name)
    clifford_bkd = construct_clifford_backend(backend)
    if not clifford_bkd:
        return
    platform = backend.platform
    if platform is None:
        platform = str(backend)
    set_backend("clifford", platform=platform)
    assert isinstance(GlobalBackend(), type(clifford_bkd))<|MERGE_RESOLUTION|>--- conflicted
+++ resolved
@@ -166,23 +166,11 @@
         numpy_freq = numpy_result.frequencies(binary)
         clifford_freq = clifford_result.frequencies(binary)
         clifford_freq = {state: clifford_freq[state] for state in numpy_freq.keys()}
-<<<<<<< HEAD
-        assert (
-            np.sum(
-                np.abs(
-                    np.array(list(numpy_freq.values()))
-                    - np.array(list(clifford_freq.values()))
-                )
-            )
-            < 200
-        )
-=======
         assert len(numpy_freq) == len(clifford_freq)
         for np_count, clif_count in zip(numpy_freq.values(), clifford_freq.values()):
             backend.assert_allclose(
                 np_count / 1000, clif_count / 1000, atol=1e-1
             )  # nshots = 1000
->>>>>>> 064ce107
 
 
 def test_collapsing_measurements(backend):
