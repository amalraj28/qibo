import networkx as nx
import pytest

import qibo
from qibo import Circuit, matrices
from qibo.backends import _Global, get_backend
from qibo.backends.numpy import NumpyBackend
from qibo.models.encodings import entangling_layer
from qibo.quantum_info.random_ensembles import random_statevector
from qibo.transpiler.optimizer import Preprocessing
from qibo.transpiler.pipeline import Passes
from qibo.transpiler.placer import Random
from qibo.transpiler.router import Sabre
from qibo.transpiler.unroller import NativeGates, Unroller


def test_set_get_backend():
    qibo.set_backend("numpy")
    assert str(qibo.get_backend()) == "numpy"
    assert qibo.get_backend().name == "numpy"


def test_set_dtype():
    import numpy as np

    assert qibo.get_dtype() == "complex128"

    qibo.set_dtype("float32")
    assert matrices.I.dtype == np.float32
    assert qibo.get_dtype() == "float32"

    qibo.set_dtype("float64")
    assert matrices.I.dtype == np.float64
    assert qibo.get_dtype() == "float64"

    qibo.set_dtype("complex64")
    assert matrices.I.dtype == np.complex64
    assert qibo.get_dtype() == "complex64"


@pytest.mark.parametrize("dtype", ["complex128", "complex64", "float64", "float32"])
@pytest.mark.parametrize("nqubits", [4, 7])
def test_dtype_execution(backend, nqubits, dtype):
    backend.set_dtype(dtype)

    initial_state = random_statevector(
        2**nqubits, dtype="float32", seed=8, backend=backend
    )
    state_reference = backend.cast(initial_state, dtype="complex128")
    initial_state = backend.cast(initial_state, dtype=dtype)

    assert initial_state.dtype == backend.dtype

    # circuit with real-valued matrices only
    circuit = entangling_layer(nqubits, entangling_gate="CNOT")
    state = backend.execute_circuit(circuit, initial_state).state()

    assert state.dtype == backend.dtype

    cnot_layer = circuit.unitary(backend=backend)
    assert cnot_layer.dtype == backend.dtype

    cnot_layer = backend.cast(cnot_layer, dtype="complex128")

    target = cnot_layer @ state_reference

<<<<<<< HEAD
=======
    print(state.dtype, target.dtype, cnot_layer.dtype, initial_state.dtype)

>>>>>>> d9486414
    # float32 needs more precision tolerance
    backend.assert_allclose(state, target, rtol=1e-6, atol=1e-6)


def test_set_device():
    qibo.set_backend("numpy")
    qibo.set_device("/CPU:0")
    assert qibo.get_device() == "/CPU:0"
    with pytest.raises(ValueError):
        qibo.set_device("test")
    with pytest.raises(ValueError):
        qibo.set_device("/GPU:0")


def test_set_threads():
    with pytest.raises(ValueError):
        qibo.set_threads(-2)
    with pytest.raises(TypeError):
        qibo.set_threads("test")

    qibo.set_backend("numpy")
    assert qibo.get_threads() == 1
    with pytest.raises(ValueError):
        qibo.set_threads(10)


def test_set_shot_batch_size():
    original_batch_size = qibo.get_batch_size()
    qibo.set_batch_size(1024)
    assert qibo.get_batch_size() == 1024
    from qibo.config import SHOT_BATCH_SIZE

    assert SHOT_BATCH_SIZE == 1024
    with pytest.raises(TypeError):
        qibo.set_batch_size("test")
    with pytest.raises(ValueError):
        qibo.set_batch_size(-10)
    with pytest.raises(ValueError):
        qibo.set_batch_size(2**35)
    qibo.set_batch_size(original_batch_size)


def test_set_metropolis_threshold():
    original_threshold = qibo.get_metropolis_threshold()
    qibo.set_metropolis_threshold(100)
    assert qibo.get_metropolis_threshold() == 100
    from qibo.config import SHOT_METROPOLIS_THRESHOLD

    assert SHOT_METROPOLIS_THRESHOLD == 100
    with pytest.raises(TypeError):
        qibo.set_metropolis_threshold("test")
    with pytest.raises(ValueError):
        qibo.set_metropolis_threshold(-10)
    qibo.set_metropolis_threshold(original_threshold)


def test_circuit_execution():
    qibo.set_backend("numpy")
    circuit = Circuit(2)
    circuit.add(qibo.gates.H(0))
    circuit()
    circuit.unitary()


def test_gate_matrix():
    qibo.set_backend("numpy")
    gate = qibo.gates.H(0)
    gate.matrix


def test_check_backend(backend):
    # testing when backend is not None
    test = qibo.backends._check_backend(backend)

    assert test.name == backend.name
    assert test.__class__ == backend.__class__

    # testing when backend is None
    test = None
    test = qibo.backends._check_backend(test)
    target = get_backend()

    assert test.name == target.name
    assert test.__class__ == target.__class__


def _star_connectivity():
    Q = [i for i in range(5)]
    chip = nx.Graph()
    chip.add_nodes_from(Q)
    graph_list = [(Q[i], Q[2]) for i in range(5) if i != 2]
    chip.add_edges_from(graph_list)
    return chip


def test_set_get_transpiler():
    connectivity = _star_connectivity()
    transpiler = Passes(
        connectivity=connectivity,
        passes=[
            Preprocessing(),
            Random(seed=0),
            Sabre(),
            Unroller(NativeGates.default()),
        ],
    )

    qibo.set_transpiler(transpiler)
    assert qibo.get_transpiler() == transpiler
    assert qibo.get_transpiler_name() == str(transpiler)


def test_default_transpiler_sim():
    backend = NumpyBackend()
    assert (
        backend.natives is None
        and backend.connectivity is None
        and backend.qubits is None
    )


CONNECTIVITY = [
    [("A1", "A2"), ("A2", "A3"), ("A3", "A4"), ("A4", "A5")],
    [("A1", "A2")],
    [],
]


@pytest.mark.parametrize("connectivity", CONNECTIVITY)
def test_default_transpiler_hw(connectivity):
    class TempBackend(NumpyBackend):
        def __init__(self):
            super().__init__()
            self.name = "tempbackend"

        @property
        def qubits(self):
            return ["A1", "A2", "A3", "A4", "A5"]

        @property
        def connectivity(self):
            return connectivity

        @property
        def natives(self):
            return ["CZ", "GPI2"]

    backend = TempBackend()
    _Global._backend = backend
    transpiler = _Global.transpiler()

    assert list(transpiler.connectivity.nodes) == ["A1", "A2", "A3", "A4", "A5"]
    assert list(transpiler.connectivity.edges) == connectivity
    assert (
        NativeGates.CZ in transpiler.native_gates
        and NativeGates.GPI2 in transpiler.native_gates
    )<|MERGE_RESOLUTION|>--- conflicted
+++ resolved
@@ -64,11 +64,6 @@
 
     target = cnot_layer @ state_reference
 
-<<<<<<< HEAD
-=======
-    print(state.dtype, target.dtype, cnot_layer.dtype, initial_state.dtype)
-
->>>>>>> d9486414
     # float32 needs more precision tolerance
     backend.assert_allclose(state, target, rtol=1e-6, atol=1e-6)
 
