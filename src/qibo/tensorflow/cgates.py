--- conflicted
+++ resolved
@@ -78,12 +78,8 @@
         self.matrix = None
 
     def _prepare(self):
-<<<<<<< HEAD
-        self.matrix = self.construct_unitary()
-=======
         self.matrix = tf.constant(self.construct_unitary(),
                                   dtype=DTYPES.get('DTYPECPX'))
->>>>>>> 7fbb70ca
 
     def __call__(self, state: tf.Tensor, is_density_matrix: bool = False
                  ) -> tf.Tensor:
@@ -98,15 +94,9 @@
         base_gates.H.__init__(self, q)
         MatrixGate.__init__(self)
 
-<<<<<<< HEAD
-    def construct_unitary(self) -> tf.Tensor:
-        return tf.cast(np.array([[1, 1], [1, -1]]) / np.sqrt(2),
-                       dtype=DTYPES.get('DTYPECPX'))
-=======
     def construct_unitary(self) -> np.ndarray:
         return (np.array([[1, 1], [1, -1]], dtype=DTYPES.get('NPTYPECPX'))
                 / np.sqrt(2))
->>>>>>> 7fbb70ca
 
 
 class X(TensorflowGate, base_gates.X):
@@ -115,13 +105,8 @@
         base_gates.X.__init__(self, q)
         TensorflowGate.__init__(self)
 
-<<<<<<< HEAD
-    def construct_unitary(self) -> tf.Tensor:
-        return tf.cast([[0, 1], [1, 0]], dtype=DTYPES.get('DTYPECPX'))
-=======
     def construct_unitary(self) -> np.ndarray:
         return np.array([[0, 1], [1, 0]], dtype=DTYPES.get('NPTYPECPX'))
->>>>>>> 7fbb70ca
 
     def __call__(self, state: tf.Tensor, is_density_matrix: bool = False):
         TensorflowGate.__call__(self, state, is_density_matrix)
@@ -135,13 +120,8 @@
         base_gates.Y.__init__(self, q)
         TensorflowGate.__init__(self)
 
-<<<<<<< HEAD
-    def construct_unitary(self) -> tf.Tensor:
-        return 1j * tf.cast([[0, -1], [1, 0]], dtype=DTYPES.get('DTYPECPX'))
-=======
     def construct_unitary(self) -> np.ndarray:
         return np.array([[0, -1j], [1j, 0]], dtype=DTYPES.get('NPTYPECPX'))
->>>>>>> 7fbb70ca
 
     def __call__(self, state: tf.Tensor, is_density_matrix: bool = False):
         TensorflowGate.__call__(self, state, is_density_matrix)
@@ -155,13 +135,8 @@
         base_gates.Z.__init__(self, q)
         TensorflowGate.__init__(self)
 
-<<<<<<< HEAD
-    def construct_unitary(self) -> tf.Tensor:
-        return tf.cast([[1, 0], [0, -1]], dtype=DTYPES.get('DTYPECPX'))
-=======
     def construct_unitary(self) -> np.ndarray:
         return np.array([[1, 0], [0, -1]], dtype=DTYPES.get('NPTYPECPX'))
->>>>>>> 7fbb70ca
 
     def __call__(self, state: tf.Tensor, is_density_matrix: bool = False):
         TensorflowGate.__call__(self, state, is_density_matrix)
@@ -175,15 +150,9 @@
         base_gates.I.__init__(self, *q)
         TensorflowGate.__init__(self)
 
-<<<<<<< HEAD
-    def construct_unitary(self) -> tf.Tensor:
-        n = tf.cast(2 ** len(self.target_qubits), dtype=DTYPES.get('DTYPEINT'))
-        return tf.eye(n, dtype=DTYPES.get('DTYPECPX'))
-=======
     def construct_unitary(self) -> np.ndarray:
         dim = 2 ** len(self.target_qubits)
         return np.eye(dim, dtype=DTYPES.get('NPTYPECPX'))
->>>>>>> 7fbb70ca
 
     def __call__(self, state: tf.Tensor, is_density_matrix: bool = False):
         return state
@@ -276,18 +245,9 @@
         base_gates.RX.__init__(self, q, theta)
         MatrixGate.__init__(self)
 
-<<<<<<< HEAD
-    def construct_unitary(self) -> tf.Tensor:
-        dtype = DTYPES.get('DTYPECPX')
-        t = tf.cast(self.parameter, dtype=dtype)
-        I = tf.eye(2, dtype=dtype)
-        X = tf.cast([[0, 1], [1, 0]], dtype=dtype)
-        return tf.cos(t / 2.0) * I - 1j * tf.sin(t / 2.0) * X
-=======
-    def construct_unitary(self) -> np.ndarray:
-        cos, isin = np.cos(self.theta / 2.0), -1j * np.sin(self.theta / 2.0)
+    def construct_unitary(self) -> np.ndarray:
+        cos, isin = np.cos(self.parameter / 2.0), -1j * np.sin(self.parameter / 2.0)
         return np.array([[cos, isin], [isin, cos]], dtype=DTYPES.get('NPTYPECPX'))
->>>>>>> 7fbb70ca
 
 
 class RY(MatrixGate, base_gates.RY):
@@ -296,19 +256,9 @@
         base_gates.RY.__init__(self, q, theta)
         MatrixGate.__init__(self)
 
-<<<<<<< HEAD
-    def construct_unitary(self) -> tf.Tensor:
-        dtype = DTYPES.get('DTYPECPX')
-        t = tf.cast(self.parameter, dtype=dtype)
-        I = tf.eye(2, dtype=dtype)
-        iY = tf.cast([[0, 1], [-1, 0]], dtype=dtype)
-        return tf.cos(t / 2.0) * I - tf.sin(t / 2.0) * iY
-=======
-    def construct_unitary(self) -> np.ndarray:
-        dtype = DTYPES.get('DTYPECPX')
-        cos, sin = np.cos(self.theta / 2.0), np.sin(self.theta / 2.0)
+    def construct_unitary(self) -> np.ndarray:
+        cos, sin = np.cos(self.parameter / 2.0), np.sin(self.parameter / 2.0)
         return np.array([[cos, -sin], [sin, cos]], dtype=DTYPES.get('NPTYPECPX'))
->>>>>>> 7fbb70ca
 
 
 class RZ(MatrixGate, base_gates.RZ):
@@ -317,17 +267,9 @@
         base_gates.RZ.__init__(self, q, theta)
         MatrixGate.__init__(self)
 
-<<<<<<< HEAD
-    def construct_unitary(self) -> tf.Tensor:
-        t = tf.cast(self.parameter, dtype=DTYPES.get('DTYPECPX'))
-        phase = tf.exp(1j * t / 2.0)[tf.newaxis]
-        diag = tf.concat([tf.math.conj(phase), phase], axis=0)
-        return tf.linalg.diag(diag)
-=======
-    def construct_unitary(self) -> np.ndarray:
-        phase = np.exp(1j * self.theta / 2.0)
+    def construct_unitary(self) -> np.ndarray:
+        phase = np.exp(1j * self.parameter / 2.0)
         return np.diag([phase.conj(), phase]).astype(DTYPES.get('NPTYPECPX'))
->>>>>>> 7fbb70ca
 
 
 class ZPow(MatrixGate, base_gates.ZPow):
@@ -337,22 +279,12 @@
         MatrixGate.__init__(self)
 
     def _prepare(self):
-<<<<<<< HEAD
-        self.matrix = tf.exp(1j * tf.cast(self.parameter, dtype=DTYPES.get('DTYPECPX')))
-
-    def construct_unitary(self) -> tf.Tensor:
-        t = tf.cast(self.parameter, dtype=DTYPES.get('DTYPECPX'))
-        phase = tf.exp(1j * t)
-        diag = tf.concat([1, phase], axis=0)
-        return tf.linalg.diag(diag)
-=======
-        self.matrix = tf.constant(np.exp(1j * self.theta),
+        self.matrix = tf.constant(np.exp(1j * self.parameter),
                                   dtype=DTYPES.get('DTYPECPX'))
 
     def construct_unitary(self) -> np.ndarray:
-        return np.diag([1, np.exp(1j * self.theta)]).astype(
+        return np.diag([1, np.exp(1j * self.parameter)]).astype(
             DTYPES.get('NPTYPECPX'))
->>>>>>> 7fbb70ca
 
     def __call__(self, state, is_density_matrix: bool = False):
         TensorflowGate.__call__(self, state, is_density_matrix)
@@ -366,16 +298,10 @@
         base_gates.CNOT.__init__(self, q0, q1)
         TensorflowGate.__init__(self)
 
-<<<<<<< HEAD
-    def construct_unitary(self) -> tf.Tensor:
-        return tf.cast([[1, 0, 0, 0], [0, 1, 0, 0],
-                        [0, 0, 0, 1], [0, 0, 1, 0]], dtype=DTYPES.get('DTYPECPX'))
-=======
     def construct_unitary(self) -> np.ndarray:
         return np.array([[1, 0, 0, 0], [0, 1, 0, 0],
                          [0, 0, 0, 1], [0, 0, 1, 0]],
                         dtype=DTYPES.get('NPTYPECPX'))
->>>>>>> 7fbb70ca
 
     def __call__(self, state: tf.Tensor, is_density_matrix: bool = False):
         return X.__call__(self, state, is_density_matrix)
@@ -387,14 +313,8 @@
         base_gates.CZ.__init__(self, q0, q1)
         TensorflowGate.__init__(self)
 
-<<<<<<< HEAD
-    def construct_unitary(self) -> tf.Tensor:
-        diag = tf.cast(tf.concat([tf.ones(3), [-1]], axis=0), dtype=DTYPES.get('DTYPECPX'))
-        return tf.linalg.diag(diag)
-=======
     def construct_unitary(self) -> np.ndarray:
         return np.diag([1, 1, 1, -1]).astype(DTYPES.get('NPTYPECPX'))
->>>>>>> 7fbb70ca
 
     def __call__(self, state: tf.Tensor, is_density_matrix: bool = False):
         return Z.__call__(self, state, is_density_matrix)
@@ -409,17 +329,9 @@
     def _prepare(self):
         ZPow._prepare(self)
 
-<<<<<<< HEAD
-    def construct_unitary(self) -> tf.Tensor:
-        dtype = DTYPES.get('DTYPECPX')
-        phase = tf.exp(1j * tf.cast(self.parameter, dtype=dtype))
-        diag = tf.concat([tf.ones(3, dtype=dtype), [phase]], axis=0)
-        return tf.linalg.diag(diag)
-=======
-    def construct_unitary(self) -> np.ndarray:
-        return np.diag([1, 1, 1, np.exp(1j * self.theta)]).astype(
+    def construct_unitary(self) -> np.ndarray:
+        return np.diag([1, 1, 1, np.exp(1j * self.parameter)]).astype(
             DTYPES.get('NPTYPECPX'))
->>>>>>> 7fbb70ca
 
     def __call__(self, state, is_density_matrix: bool = False):
         return ZPow.__call__(self, state, is_density_matrix)
@@ -431,17 +343,10 @@
         base_gates.SWAP.__init__(self, q0, q1)
         TensorflowGate.__init__(self)
 
-<<<<<<< HEAD
-    def construct_unitary(self) -> tf.Tensor:
-        return tf.cast([[1, 0, 0, 0], [0, 0, 1, 0],
-                        [0, 1, 0, 0], [0, 0, 0, 1]],
-                       dtype=DTYPES.get('DTYPECPX'))
-=======
     def construct_unitary(self) -> np.ndarray:
         return np.array([[1, 0, 0, 0], [0, 0, 1, 0],
                          [0, 1, 0, 0], [0, 0, 0, 1]],
                         dtype=DTYPES.get('NPTYPECPX'))
->>>>>>> 7fbb70ca
 
     def __call__(self, state, is_density_matrix: bool = False):
         TensorflowGate.__call__(self, state, is_density_matrix)
@@ -456,44 +361,21 @@
         MatrixGate.__init__(self)
 
     def _prepare(self):
-<<<<<<< HEAD
-        dtype = DTYPES.get('DTYPECPX')
         theta, phi = self.parameter
-        th = tf.cast(theta, dtype=dtype)
-        I = tf.eye(2, dtype=dtype)
-        X = tf.cast([[0, 1], [1, 0]], dtype=dtype)
-        rotation = tf.cos(th) * I - 1j * tf.sin(th) * X
-        phase = tf.exp(-1j * tf.cast(phi, dtype=dtype))
-        self.matrix = tf.concat([tf.reshape(rotation, (4,)), [phase]], axis=0)
-
-    def construct_unitary(self):
-        dtype = DTYPES.get("DTYPECPX")
-        theta, phi = self.parameter
-        th = tf.cast(theta, dtype=dtype)
-        eyemat = tf.eye(2, dtype=dtype)
-        xmat = tf.cast([[0, 1], [1, 0]], dtype=dtype)
-        rotation = tf.cos(th) * eyemat - 1j * tf.sin(th) * xmat
-        phase = tf.exp(-1j * tf.cast(phi, dtype=dtype))
-        matrix = tf.eye(4, dtype=dtype)
-        matrix = tf.tensor_scatter_nd_update(matrix, [[3, 3]], [phase])
-        rotation = tf.reshape(rotation, (4,))
-        ids = [[1, 1], [1, 2], [2, 1], [2, 2]]
-        return tf.tensor_scatter_nd_update(matrix, ids, rotation)
-=======
-        cos, isin = np.cos(self.theta), -1j * np.sin(self.theta)
-        phase = np.exp(-1j * self.phi)
+        cos, isin = np.cos(theta), -1j * np.sin(theta)
+        phase = np.exp(-1j * phi)
         matrix = np.array([cos, isin, isin, cos, phase],
                           dtype=DTYPES.get('NPTYPECPX'))
         self.matrix = tf.constant(matrix, dtype=DTYPES.get('DTYPECPX'))
 
     def construct_unitary(self) -> np.ndarray:
-        cos, isin = np.cos(self.theta), -1j * np.sin(self.theta)
+        theta, phi = self.parameter
+        cos, isin = np.cos(theta), -1j * np.sin(theta)
         matrix = np.eye(4, dtype=DTYPES.get('NPTYPECPX'))
         matrix[1, 1], matrix[2, 2] = cos, cos
         matrix[1, 2], matrix[2, 1] = isin, isin
-        matrix[3, 3] = np.exp(-1j * self.phi)
+        matrix[3, 3] = np.exp(-1j * phi)
         return matrix
->>>>>>> 7fbb70ca
 
     def __call__(self, state, is_density_matrix: bool = False):
         TensorflowGate.__call__(self, state, is_density_matrix)
@@ -508,36 +390,18 @@
         TensorflowGate.__init__(self)
 
     def _prepare(self):
-<<<<<<< HEAD
-        dtype = DTYPES.get('DTYPECPX')
         unitary, phi = self.parameter
-        rotation = tf.cast(unitary, dtype=dtype)
-        phase = tf.exp(-1j * tf.cast(phi, dtype=dtype))
-        rotation = tf.reshape(rotation, (4,))
-        self.matrix = tf.concat([tf.reshape(rotation, (4,)), [phase]], axis=0)
-
-    def construct_unitary(self):
-        dtype = DTYPES.get("DTYPECPX")
+        matrix = np.zeros(5, dtype=DTYPES.get("NPTYPECPX"))
+        matrix[:4] = np.reshape(unitary, (4,))
+        matrix[4] = np.exp(-1j * phi)
+        self.matrix = tf.constant(matrix, dtype=DTYPES.get('DTYPECPX'))
+
+    def construct_unitary(self) -> np.ndarray:
         unitary, phi = self.parameter
-        rotation = tf.cast(unitary, dtype=dtype)
-        phase = tf.exp(-1j * tf.cast(phi, dtype=dtype))
-        matrix = tf.eye(4, dtype=dtype)
-        matrix = tf.tensor_scatter_nd_update(matrix, [[3, 3]], [phase])
-        rotation = tf.reshape(rotation, (4,))
-        ids = [[1, 1], [1, 2], [2, 1], [2, 2]]
-        return tf.tensor_scatter_nd_update(matrix, ids, rotation)
-=======
-        matrix = np.zeros(5, dtype=DTYPES.get("NPTYPECPX"))
-        matrix[:4] = np.reshape(self.given_unitary, (4,))
-        matrix[4] = np.exp(-1j * self.phi)
-        self.matrix = tf.constant(matrix, dtype=DTYPES.get('DTYPECPX'))
-
-    def construct_unitary(self) -> np.ndarray:
         matrix = np.eye(4, dtype=DTYPES.get('NPTYPECPX'))
-        matrix[1:3, 1:3] = np.reshape(self.given_unitary, (2, 2))
-        matrix[3, 3] = np.exp(-1j * self.phi)
+        matrix[1:3, 1:3] = np.reshape(unitary, (2, 2))
+        matrix[3, 3] = np.exp(-1j * phi)
         return matrix
->>>>>>> 7fbb70ca
 
     def __call__(self, state, is_density_matrix: bool = False):
         return fSim.__call__(self, state, is_density_matrix)
@@ -549,23 +413,11 @@
         base_gates.TOFFOLI.__init__(self, q0, q1, q2)
         TensorflowGate.__init__(self)
 
-<<<<<<< HEAD
-    def construct_unitary(self) -> tf.Tensor:
-        return tf.cast([[1, 0, 0, 0, 0, 0, 0, 0],
-                        [0, 1, 0, 0, 0, 0, 0, 0],
-                        [0, 0, 1, 0, 0, 0, 0, 0],
-                        [0, 0, 0, 1, 0, 0, 0, 0],
-                        [0, 0, 0, 0, 1, 0, 0, 0],
-                        [0, 0, 0, 0, 0, 1, 0, 0],
-                        [0, 0, 0, 0, 0, 0, 0, 1],
-                        [0, 0, 0, 0, 0, 0, 1, 0]], dtype=DTYPES.get('DTYPECPX'))
-=======
     def construct_unitary(self) -> np.ndarray:
         matrix = np.eye(8, dtype=DTYPES.get('NPTYPECPX'))
         matrix[-2, -2], matrix[-2, -1] = 0, 1
         matrix[-1, -2], matrix[-1, -1] = 1, 0
         return matrix
->>>>>>> 7fbb70ca
 
     def __call__(self, state, is_density_matrix: bool = False):
         return X.__call__(self, state, is_density_matrix)
@@ -583,26 +435,16 @@
                                       "given.".format(len(self.target_qubits)))
         self._unitary = self.construct_unitary()
 
-<<<<<<< HEAD
-    def construct_unitary(self) -> tf.Tensor:
-        unitary = self.parameter
-        if isinstance(unitary, tf.Tensor):
-=======
-        shape = tuple(self.given_unitary.shape)
+        shape = tuple(self.parameter.shape)
         if shape != (2 ** rank, 2 ** rank):
             raise ValueError("Invalid shape {} of unitary matrix acting on "
                              "{} target qubits.".format(shape, rank))
 
         self._unitary = self.construct_unitary()
 
-    @property
-    def rank(self) -> int:
-        return len(self.target_qubits)
-
-    def construct_unitary(self) -> np.ndarray:
-        unitary = self.given_unitary
+    def construct_unitary(self) -> np.ndarray:
+        unitary = self.parameter
         if isinstance(unitary, tf.Tensor): # pragma: no cover
->>>>>>> 7fbb70ca
             return tf.identity(tf.cast(unitary, dtype=DTYPES.get('DTYPECPX')))
         elif isinstance(unitary, np.ndarray):
             return unitary.astype(DTYPES.get('NPTYPECPX')) # pragma: no cover
