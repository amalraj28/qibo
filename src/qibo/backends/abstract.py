import abc
from qibo.config import raise_error
from qibo.states import CircuitResult
from qibo.gates.abstract import ParametrizedGate, SpecialGate


class Backend(abc.ABC):

    def __init__(self):
        self.name = "backend"
        self.platform = None
        self.matrices = None

    def __repr__(self):
        if self.platform is None:
            return self.name
        else:
            return f"{self.name} ({self.platform})"

    @abc.abstractmethod   
    def asmatrix(self, gate): # pragma: no cover
        raise_error(NotImplementedError)

    @abc.abstractmethod
    def asmatrix_parametrized(self, gate): # pragma: no cover
        raise_error(NotImplementedError)

    @abc.abstractmethod
    def asmatrix_fused(self, gate): # pragma: no cover
        raise_error(NotImplementedError)

    @abc.abstractmethod
    def apply_gate(self, gate, state, nqubits): # pragma: no cover
        raise_error(NotImplementedError)

    @abc.abstractmethod
<<<<<<< HEAD
    def execute_circuit(self, circuit, nshots=None): # pragma: no cover
        raise_error(NotImplementedError)

    @abc.abstractmethod
=======
    def apply_gate_density_matrix(self, gate, state, nqubits): # pragma: no cover
        raise_error(NotImplementedError)

    @abc.abstractmethod
    def apply_gate_half_density_matrix(self, gate, state, nqubits): # pragma: no cover
        raise_error(NotImplementedError)

    @abc.abstractmethod
    def execute_circuit(self, circuit, nshots=None): # pragma: no cover
        raise_error(NotImplementedError)

    @abc.abstractmethod
>>>>>>> b136d85f
    def get_state_repr(self, result): # pragma: no cover
        raise_error(NotImplementedError)

    @abc.abstractmethod
    def calculate_probabilities(self, result): # pragma: no cover
        raise_error(NotImplementedError)


class Simulator(Backend):

    def __init__(self):
        super().__init__()
        self.name = "simulator"
        
        self.precision = "double"
        self.dtype = "complex128"
        self.matrices = None

        self.device = "/CPU:0"
        self.nthreads = 1
        self.supports_multigpu = False
        self.oom_error = MemoryError

    def set_precision(self, precision):
        if precision != self.precision:
            if precision == "single":
                self.precision = precision
                self.dtype = "complex64"
            elif precision == "double":
                self.precision = precision
                self.dtype = "complex128"
            else:
                raise_error(ValueError, f"Unknown precision {precision}.")
            if self.matrices:
                self.matrices = self.matrices.__class__(self.dtype)

    @abc.abstractmethod
    def set_device(self, device): # pragma: no cover
        raise_error(NotImplementedError)

    @abc.abstractmethod
    def set_threads(self, nthreads): # pragma: no cover
        raise_error(NotImplementedError)

    @abc.abstractmethod
    def cast(self, x, copy=False): # pragma: no cover
        raise_error(NotImplementedError)

    @abc.abstractmethod
    def issparse(self, x):
        raise_error(NotImplementedError)

    @abc.abstractmethod
    def to_numpy(self, x):
        raise_error(NotImplementedError)

    @abc.abstractmethod
    def zero_state(self, nqubits): # pragma: no cover
        """Generate |000...0> state as an array."""
        raise_error(NotImplementedError)

    @abc.abstractmethod
    def zero_density_matrix(self, nqubits): # pragma: no cover
        raise_error(NotImplementedError)

    def asmatrix(self, gate):
        """Convert a gate to its matrix representation in the computational basis."""
        name = gate.__class__.__name__
        return getattr(self.matrices, name)

    def asmatrix_parametrized(self, gate):
        """Convert a parametrized gate to its matrix representation in the computational basis."""
        name = gate.__class__.__name__
        return getattr(self.matrices, name)(*gate.parameters)

    @abc.abstractmethod
    def asmatrix_fused(self, gate): # pragma: no cover
        """Fuse matrices of multiple gates."""
        raise_error(NotImplementedError)

    @abc.abstractmethod
    def control_matrix(self, gate): # pragma: no cover
        """"Calculate full matrix representation of a controlled gate."""
        raise_error(NotImplementedError)

    @abc.abstractmethod
    def apply_gate(self, gate): # pragma: no cover
        raise_error(NotImplementedError)

    @abc.abstractmethod
    def apply_gate_density_matrix(self, gate): # pragma: no cover
        raise_error(NotImplementedError)

    @abc.abstractmethod
    def apply_channel(self, gate): # pragma: no cover
        raise_error(NotImplementedError)

    @abc.abstractmethod
    def apply_channel_density_matrix(self, gate): # pragma: no cover
        raise_error(NotImplementedError)

    @abc.abstractmethod
    def collapse_state(self, gate, state, nqubits):
        raise_error(NotImplementedError)

    @abc.abstractmethod
    def collapse_density_matrix(self, gate, state, nqubits):
        raise_error(NotImplementedError)

    def execute_circuit(self, circuit, initial_state=None, nshots=None):
        from qibo.gates.special import CallbackGate

        if circuit.accelerators and not self.supports_multigpu:
            raise_error(NotImplementedError, f"{self} does not support distributed execution.")

        if isinstance(initial_state, CircuitResult):
            initial_state = initial_state.state()

        if circuit.repeated_execution:
            return self.execute_circuit_repeated(circuit, initial_state, nshots)

        try:
            nqubits = circuit.nqubits
            if circuit.density_matrix:
                if initial_state is None:
                    state = self.zero_density_matrix(nqubits)
                else:
                    # cast to proper complex type
                    state = self.cast(initial_state)
                
                for gate in circuit.queue:
                    state = gate.apply_density_matrix(self, state, nqubits)

            else:
                if initial_state is None:
                    state = self.zero_state(nqubits)
                else:
                    # cast to proper complex type
                    state = self.cast(initial_state)

                for gate in circuit.queue:
                    state = gate.apply(self, state, nqubits)

            # TODO: Consider implementing a final state setter in circuits?
            circuit._final_state = CircuitResult(self, circuit, state, nshots)
            return circuit._final_state
        
        except self.oom_error:
            raise_error(RuntimeError, f"State does not fit in {self.device} memory."
                                       "Please switch the execution device to a "
                                       "different one using ``qibo.set_device``.")

    def execute_circuit_repeated(self, circuit, initial_state=None, nshots=None):
        if nshots is None: nshots = 1
        results = []
        nqubits = circuit.nqubits
        for _ in range(nshots):
            if circuit.density_matrix:
                if initial_state is None:
                    state = self.zero_density_matrix(nqubits)
                else:
                    state = self.cast(initial_state, copy=True)
                
                for gate in circuit.queue:
                    if gate.symbolic_parameters:
                        gate.substitute_symbols()
                    state = gate.apply_density_matrix(self, state, nqubits)

            else:
                if initial_state is None:
                    state = self.zero_state(nqubits)
                else:
                    state = self.cast(initial_state, copy=True)
                
                for gate in circuit.queue:
                    if gate.symbolic_parameters:
                        gate.substitute_symbols()
                    state = gate.apply(self, state, nqubits)
                
            if circuit.measurement_gate:
                result = CircuitResult(self, circuit, state, 1)
                results.append(result.samples(binary=False)[0])
            else:
                results.append(state)

        if circuit.measurement_gate:
            final_result = CircuitResult(self, circuit, state, nshots)
            final_result._samples = self.aggregate_shots(results)
            circuit._final_state = final_result
            return final_result
        else:
            circuit._final_state = CircuitResult(self, circuit, results[-1], nshots)
            return results

    def get_state_repr(self, result):
        return result.symbolic()

    def get_state_tensor(self, result):
        return result.execution_result

    @abc.abstractmethod
    def calculate_symbolic(self, state, nqubits, decimals=5, cutoff=1e-10, max_terms=20): # pragma: no cover
        raise_error(NotImplementedError)

    @abc.abstractmethod
    def calculate_symbolic_density_matrix(self, state, nqubits, decimals=5, cutoff=1e-10, max_terms=20): # pragma: no cover
        raise_error(NotImplementedError)

    @abc.abstractmethod
    def calculate_probabilities(self, state, qubits, nqubits): # pragma: no cover
        raise_error(NotImplementedError)

    @abc.abstractmethod
    def calculate_probabilities_density_matrix(self, state, qubits, nqubits): # pragma: no cover
        raise_error(NotImplementedError)

    @abc.abstractmethod
    def set_seed(self, seed): # pragma: no cover
        raise_error(NotImplementedError)

    @abc.abstractmethod
    def sample_shots(self, probabilities, nshots): # pragma: no cover
        raise_error(NotImplementedError)

    @abc.abstractmethod
    def aggregate_shots(self, shots): # pragma: no cover
        raise_error(NotImplementedError)

    @abc.abstractmethod
    def samples_to_binary(self, samples, nqubits): # pragma: no cover
        raise_error(NotImplementedError)

    @abc.abstractmethod
    def samples_to_decimal(self, samples, nqubits): # pragma: no cover
        raise_error(NotImplementedError)

    @abc.abstractmethod
    def sample_frequencies(self, probabilities, nshots): # pragma: no cover
        raise_error(NotImplementedError)

    @abc.abstractmethod
    def calculate_frequencies(self, samples): # pragma: no cover
        raise_error(NotImplementedError)

    @abc.abstractmethod
    def update_frequencies(self, frequencies, probabilities, nsamples): # pragma: no cover
        raise_error(NotImplementedError)

    @abc.abstractmethod
    def partial_trace(self, state, qubits, nqubits): # pragma: no cover
        raise_error(NotImplementedError)

    @abc.abstractmethod
    def partial_trace_density_matrix(self, state, qubits, nqubits): # pragma: no cover
        raise_error(NotImplementedError)

    @abc.abstractmethod
    def entanglement_entropy(self, rho): # pragma: no cover 
        raise_error(NotImplementedError)

    @abc.abstractmethod
    def calculate_norm(self, state): # pragma: no cover
        raise_error(NotImplementedError)

    @abc.abstractmethod
    def calculate_norm_density_matrix(self, state): # pragma: no cover
        raise_error(NotImplementedError)

    @abc.abstractmethod
    def calculate_overlap(self, state1, state2): # pragma: no cover
        raise_error(NotImplementedError)

    @abc.abstractmethod
    def calculate_overlap_density_matrix(self, state1, state2): # pragma: no cover
        raise_error(NotImplementedError)

    @abc.abstractmethod
    def calculate_eigenvalues(self, matrix, k=6): # pragma: no cover
        raise_error(NotImplementedError)

    @abc.abstractmethod
    def calculate_eigenvectors(self, matrix, k=6): # pragma: no cover
        raise_error(NotImplementedError)

    @abc.abstractmethod
    def calculate_matrix_exp(self, matrix, a, eigenvectors=None, eigenvalues=None): # pragma: no cover
        raise_error(NotImplementedError)

    @abc.abstractmethod
    def calculate_expectation_state(self, matrix, state, normalize): # pragma: no cover
        raise_error(NotImplementedError)

    @abc.abstractmethod
    def calculate_expectation_density_matrix(self, matrix, state, normalize): # pragma: no cover
        raise_error(NotImplementedError)

    @abc.abstractmethod
    def calculate_matrix_product(self, hamiltonian, o): # pragma: no cover
        raise_error(NotImplementedError)

    @abc.abstractmethod
    def assert_allclose(self, value, target, rtol=1e-7, atol=0.0): # pragma: no cover
        raise_error(NotImplementedError)

    def assert_circuitclose(self, circuit, target_circuit, rtol=1e-7, atol=0.0):
        value = self.execute_circuit(circuit)
        target = self.execute_circuit(target_circuit)
        self.assert_allclose(value, target)

    @abc.abstractmethod
    def test_regressions(self, name):  # pragma: no cover
        """Correct outcomes for tests that involve random numbers.

        The outcomes of such tests depend on the backend.
        """
        raise_error(NotImplementedError)<|MERGE_RESOLUTION|>--- conflicted
+++ resolved
@@ -34,25 +34,14 @@
         raise_error(NotImplementedError)
 
     @abc.abstractmethod
-<<<<<<< HEAD
+    def apply_gate_density_matrix(self, gate, state, nqubits): # pragma: no cover
+        raise_error(NotImplementedError)
+
+    @abc.abstractmethod
     def execute_circuit(self, circuit, nshots=None): # pragma: no cover
         raise_error(NotImplementedError)
 
     @abc.abstractmethod
-=======
-    def apply_gate_density_matrix(self, gate, state, nqubits): # pragma: no cover
-        raise_error(NotImplementedError)
-
-    @abc.abstractmethod
-    def apply_gate_half_density_matrix(self, gate, state, nqubits): # pragma: no cover
-        raise_error(NotImplementedError)
-
-    @abc.abstractmethod
-    def execute_circuit(self, circuit, nshots=None): # pragma: no cover
-        raise_error(NotImplementedError)
-
-    @abc.abstractmethod
->>>>>>> b136d85f
     def get_state_repr(self, result): # pragma: no cover
         raise_error(NotImplementedError)
 
@@ -144,6 +133,10 @@
 
     @abc.abstractmethod
     def apply_gate_density_matrix(self, gate): # pragma: no cover
+        raise_error(NotImplementedError)
+
+    @abc.abstractmethod
+    def apply_gate_half_density_matrix(self, gate, state, nqubits): # pragma: no cover
         raise_error(NotImplementedError)
 
     @abc.abstractmethod
