--- conflicted
+++ resolved
@@ -422,8 +422,6 @@
     def calculate_overlap_density_matrix(self, state1, state2):
         raise_error(NotImplementedError)
 
-<<<<<<< HEAD
-=======
     def calculate_eigenvalues(self, matrix, k=6):
         if self.issparse(matrix):
             log.warning("Calculating sparse matrix eigenvectors because "
@@ -485,7 +483,6 @@
         raise_error(NotImplementedError, "Hamiltonian matmul to {} not "
                                          "implemented.".format(type(o)))
 
->>>>>>> ead72483
     def assert_allclose(self, value, target, rtol=1e-7, atol=0.0):
         value = self.to_numpy(value)
         target = self.to_numpy(target)
