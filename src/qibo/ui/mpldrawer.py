# Some functions in MPLDrawer are from code provided by Rick Muller
# Simplified Plotting Routines for Quantum Circuits
# https://github.com/rpmuller/PlotQCircuit
#
import json
from pathlib import Path
from typing import Union

import matplotlib
import matplotlib.pyplot as plt
import numpy as np

from qibo import gates

from .drawing_utils import FusedEndGateBarrier, FusedStartGateBarrier

UI = Path(__file__).parent
STYLE = json.loads((UI / "styles.json").read_text())
SYMBOLS = json.loads((UI / "symbols.json").read_text())

PLOT_PARAMS = {
    "scale": 1.0,
    "fontsize": 14.0,
    "linewidth": 1.0,
    "control_radius": 0.05,
    "not_radius": 0.15,
    "swap_delta": 0.08,
    "label_buffer": 0.0,
    "dpi": 100,
    "facecolor": "w",
    "edgecolor": "#000000",
    "fillcolor": "#000000",
    "linecolor": "k",
    "textcolor": "k",
    "gatecolor": "w",
    "controlcolor": "#000000",
}


def _plot_quantum_schedule(
    schedule, inits, plot_params, labels=[], plot_labels=True, **kwargs
):
    """Use Matplotlib to plot a queue of quantum circuit.

    Args:
        schedule (list):  List of time steps, each containing a sequence of gates during that step.
        Each gate is a tuple containing (name,target,control1,control2...). Targets and controls initially defined in terms of labels.

        inits (list): Initialization list of gates.

        plot_params (list): Style plot configuration.

        labels (list): List of qubit labels, optional.

        kwargs (list): Variadic list that can override plot parameters.

    Returns:
        matplotlib.axes.Axes: An Axes object encapsulates all the plt elements of a plot in a figure.
    """

    return _plot_quantum_circuit(
        schedule,
        inits,
        plot_params,
        labels=labels,
        plot_labels=plot_labels,
        schedule=True,
        **kwargs
    )


def _plot_quantum_circuit(
    gates, inits, plot_params, labels=[], plot_labels=True, schedule=False, **kwargs
):
    """Use Matplotlib to plot a quantum circuit.

    Args:
        gates (list): List of tuples for each gate in the quantum circuit. (name,target,control1,control2...).
        Targets and controls initially defined in terms of labels.

        inits (list): Initialization list of gates.

        plot_params (list): Style plot configuration.

        labels (list): List of qubit labels. (optional).

        kwargs (list): Variadic list that can override plot parameters.

    Returns:
        matplotlib.axes.Axes: An Axes object encapsulates all the plt elements of a plot in a figure.
    """

    plot_params.update(kwargs)
    scale = plot_params["scale"]

    # Create labels from gates. This will become slow if there are a lot
    #  of gates, in which case move to an ordered dictionary
    if not labels:
        labels = []
        for i, gate in _enumerate_gates(gates, schedule=schedule):
            for label in gate[1:]:
                if label not in labels:
                    labels.append(label)

    nq = len(labels)
    ng = len(gates)

    wire_grid = np.arange(0.0, nq * scale, scale, dtype=float)

    gate_grid = np.arange(0.0, (nq if ng == 0 else ng) * scale, scale, dtype=float)
    ax, _ = _setup_figure(
        nq, (nq if ng == 0 else ng), gate_grid, wire_grid, plot_params
    )

    measured = None if ng == 0 else _measured_wires(gates, labels, schedule=schedule)
    _draw_wires(ax, nq, gate_grid, wire_grid, plot_params, measured)

    if plot_labels:
        _draw_labels(ax, labels, inits, gate_grid, wire_grid, plot_params)

    if ng > 0:
        _draw_gates(
            ax,
            gates,
            labels,
            gate_grid,
            wire_grid,
            plot_params,
            measured,
            schedule=schedule,
        )

    return ax


def _enumerate_gates(gates_plot, schedule=False):
    """Enumerate the gates in a way that can take l as either a list of gates or a schedule

    Args:
        gates_plot (list): List of gates to plot.

        schedule (bool): Check whether process single gate or array of gates at a time.

    Returns:
        int: Index of gate or list of gates.

        list: Processed list of gates ready to plot.
    """

    if schedule:
        for i, gates in enumerate(gates_plot):
            for gate in gates:
                yield i, gate
    else:
        for i, gate in enumerate(gates_plot):
            yield i, gate


def _measured_wires(gates_plot, labels, schedule=False):
    measured = {}
    for i, gate in _enumerate_gates(gates_plot, schedule=schedule):
        name, target = gate[:2]
        j = _get_flipped_index(target, labels)
        if name.startswith("M"):
            measured[j] = i
    return measured


def _draw_gates(
    ax,
    gates_plot,
    labels,
    gate_grid,
    wire_grid,
    plot_params,
    measured={},
    schedule=False,
):
    for i, gate in _enumerate_gates(gates_plot, schedule=schedule):
        _draw_target(ax, i, gate, labels, gate_grid, wire_grid, plot_params)
        if len(gate) > 2:  # Controlled
            _draw_controls(
                ax, i, gate, labels, gate_grid, wire_grid, plot_params, measured
            )


def _draw_controls(ax, i, gate, labels, gate_grid, wire_grid, plot_params, measured={}):

    name, target = gate[:2]

    if "FUSEDENDGATEBARRIER" in name:
        return

    linewidth = plot_params["linewidth"]
    scale = plot_params["scale"]
    control_radius = plot_params["control_radius"]

    target_index = _get_flipped_index(target, labels)
    controls = gate[2:]
    control_indices = _get_flipped_indices(controls, labels)
    gate_indices = control_indices + [target_index]
    min_wire = min(gate_indices)
    max_wire = max(gate_indices)

    if "FUSEDSTARTGATEBARRIER" in name:
        equal_qbits = False
        if "@EQUAL" in name:
            name = name.replace("@EQUAL", "")
            equal_qbits = True
        nfused = int(name.replace("FUSEDSTARTGATEBARRIER", ""))
        dx_right = 0.30
        dx_left = 0.30
        dy = 0.25
        _rectangle(
            ax,
            gate_grid[i + 1] - dx_left,
            gate_grid[i + nfused] + dx_right,
            wire_grid[min_wire] - dy - (0 if not equal_qbits else -0.9 * scale),
            wire_grid[max_wire] + dy,
            plot_params,
        )
    else:

        _line(
            ax,
            gate_grid[i],
            gate_grid[i],
            wire_grid[min_wire],
            wire_grid[max_wire],
            plot_params,
            linestyle=(
                "dashed" if name == "UNITARY" and target.count("_") > 1 else "solid"
            ),
        )

        cci = 0
        for ci in control_indices:
            x = gate_grid[i]
            y = wire_grid[ci]

            is_dagger = False
            if name[-2:] == "DG":
                name = name.replace("DG", "")
                is_dagger = True

            if name == "SWAP":
                _swapx(ax, x, y, plot_params)
            elif name in [
                "ISWAP",
                "SISWAP",
                "FSWAP",
                "FSIM",
                "SYC",
                "GENERALIZEDFSIM",
                "RXX",
                "RYY",
                "RZZ",
                "RZX",
                "RXXYY",
                "G",
                "RBS",
                "ECR",
                "MS",
                "UNITARY",
            ]:

                symbol = SYMBOLS.get(name, name)

                if is_dagger:
                    symbol += r"$\rm{^{\dagger}}$"

                if name == "UNITARY" and target.count("_") > 1:
                    hash_split = controls[cci].split("_")
                    u_gate_single_hash = hash_split[2]
                    global_hash = hash_split[3]
                    index_r = int(hash_split[4])
                    subindex = plot_params["hash_unitary_gates"][index_r][
                        u_gate_single_hash + "-" + global_hash
                    ]
                    symbol = r"$\rm_{{{}}}$".format(subindex) + symbol
                    symbol += r"$\rm_{{{}}}$".format(
                        plot_params["hash_global_unitary_gates"][global_hash]
                    )
                    cci += 1

                _text(ax, x, y, symbol, plot_params, box=True)

            else:
                _cdot(ax, x, y, plot_params)


def _draw_target(ax, i, gate, labels, gate_grid, wire_grid, plot_params):
    name, target = gate[:2]

    if "FUSEDSTARTGATEBARRIER" in name or "FUSEDENDGATEBARRIER" in name:
        return

    is_dagger = False
    if name[-2:] == "DG":
        name = name.replace("DG", "")
        is_dagger = True

    symbol = SYMBOLS.get(name, name)  # override name with symbols

    if is_dagger:
        symbol += r"$\rm{^{\dagger}}$"

    x = gate_grid[i]
    target_index = _get_flipped_index(target, labels)
    y = wire_grid[target_index]
    if name in ["CNOT", "TOFFOLI"]:
        _oplus(ax, x, y, plot_params)
    elif name == "SWAP":
        _swapx(ax, x, y, plot_params)
    else:
        if name == "ALIGN":
            symbol = "A({})".format(target[2:])

        if name == "UNITARY" and target.count("_") > 1:
            hash_split = target.split("_")
            hash = hash_split[2]
            global_hash = hash_split[3]
            index_r = int(hash_split[4])
            subindex = plot_params["hash_unitary_gates"][index_r][
                hash + "-" + global_hash
            ]
            symbol = r"$\rm_{{{}}}$".format(subindex) + symbol
            symbol += r"$\rm_{{{}}}$".format(
                plot_params["hash_global_unitary_gates"][global_hash]
            )

        _text(ax, x, y, symbol, plot_params, box=True)


def _line(ax, x1, x2, y1, y2, plot_params, linestyle="solid"):
    Line2D = matplotlib.lines.Line2D
    line = Line2D(
        (x1, x2),
        (y1, y2),
        color=plot_params["linecolor"],
        lw=plot_params["linewidth"],
        ls=linestyle,
    )
    ax.add_line(line)


def _text(ax, x, y, textstr, plot_params, box=False):
    linewidth = plot_params["linewidth"]
    fontsize = (
        12.0
        if _check_list_str(["dagger", "sqrt"], textstr)
        else plot_params["fontsize"]
    )

    if box:
        bbox = dict(
            ec=plot_params["edgecolor"],
            fc=plot_params["gatecolor"],
            fill=True,
            lw=linewidth,
        )
    else:
        bbox = dict(fill=False, lw=0)
    ax.text(
        x,
        y,
        textstr,
        color=plot_params["textcolor"],
        ha="center",
        va="center",
        bbox=bbox,
        size=fontsize,
    )


def _oplus(ax, x, y, plot_params):
    Line2D = matplotlib.lines.Line2D
    Circle = matplotlib.patches.Circle
    not_radius = plot_params["not_radius"]
    linewidth = plot_params["linewidth"]
    c = Circle(
        (x, y),
        not_radius,
        ec=plot_params["edgecolor"],
        fc=plot_params["gatecolor"],
        fill=True,
        lw=linewidth,
    )
    ax.add_patch(c)
    _line(ax, x, x, y - not_radius, y + not_radius, plot_params)


def _cdot(ax, x, y, plot_params):
    Circle = matplotlib.patches.Circle
    control_radius = plot_params["control_radius"]
    scale = plot_params["scale"]
    linewidth = plot_params["linewidth"]
    c = Circle(
        (x, y),
        control_radius * scale,
        ec=plot_params["edgecolor"],
        fc=plot_params["controlcolor"],
        fill=True,
        lw=linewidth,
    )
    ax.add_patch(c)


def _swapx(ax, x, y, plot_params):
    d = plot_params["swap_delta"]
    linewidth = plot_params["linewidth"]
    _line(ax, x - d, x + d, y - d, y + d, plot_params)
    _line(ax, x - d, x + d, y + d, y - d, plot_params)


def _setup_figure(nq, ng, gate_grid, wire_grid, plot_params):
    scale = plot_params["scale"]
    fig = plt.figure(
        figsize=(ng * scale, nq * scale),
        facecolor=plot_params["facecolor"],
        edgecolor=plot_params["edgecolor"],
        dpi=plot_params["dpi"],
    )
    ax = fig.add_subplot(1, 1, 1, frameon=True)
    ax.set_axis_off()
    offset = 0.5 * scale
    ax.set_xlim(gate_grid[0] - offset, gate_grid[-1] + offset)
    ax.set_ylim(wire_grid[0] - offset, wire_grid[-1] + offset)
    ax.set_aspect("equal")
    return ax, fig


def _draw_wires(ax, nq, gate_grid, wire_grid, plot_params, measured={}):
    scale = plot_params["scale"]
    linewidth = plot_params["linewidth"]
    xdata = (gate_grid[0] - scale, gate_grid[-1] + scale)
    for i in range(nq):
        _line(
            ax,
            gate_grid[0] - scale,
            gate_grid[-1] + scale,
            wire_grid[i],
            wire_grid[i],
            plot_params,
        )


def _draw_labels(ax, labels, inits, gate_grid, wire_grid, plot_params):
    scale = plot_params["scale"]
    label_buffer = plot_params["label_buffer"]
    fontsize = plot_params["fontsize"]
    nq = len(labels)
    xdata = (gate_grid[0] - scale, gate_grid[-1] + scale)
    if "wire_names" in plot_params:
        labels = (
            plot_params["wire_names"] if len(plot_params["wire_names"]) > 0 else labels
        )
    for i in range(nq):
        j = _get_flipped_index(labels[i], labels)
        _text(
            ax,
            xdata[0] - label_buffer,
            wire_grid[j],
            _render_label(labels[i], inits),
            plot_params,
        )


def _get_min_max_qbits(gates):
    def _get_all_tuple_items(iterable):
        t = []
        for each in iterable:
            t.extend(list(each) if isinstance(each, tuple) else [each])
        return tuple(t)

    all_qbits = []
    c_qbits = [t._control_qubits for t in gates.gates]
    t_qbits = [t._target_qubits for t in gates.gates]
    c_qbits = _get_all_tuple_items(c_qbits)
    t_qbits = _get_all_tuple_items(t_qbits)
    all_qbits.append(c_qbits + t_qbits)

    flatten_arr = _get_all_tuple_items(all_qbits)
    return min(flatten_arr), max(flatten_arr)


def _get_flipped_index(target, labels):
    if isinstance(target, str) and target.count("_") > 1:
        end_index = target.find("_" + target.split("_")[2])
        target = target[:end_index]

    nq = len(labels)
    i = labels.index(target)
    return nq - i - 1


def _rectangle(ax, x1, x2, y1, y2, plot_style):
    Rectangle = matplotlib.patches.Rectangle
    x = min(x1, x2)
    y = min(y1, y2)
    w = abs(x2 - x1)
    h = abs(y2 - y1)
    xm = x + w / 2.0
    ym = y + h / 2.0

    rect = Rectangle(
        (x, y),
        w,
        h,
        ec=plot_style["edgecolor"],
        fc=plot_style["fillcolor"],
        fill=False,
        lw=plot_style["linewidth"],
        label="",
    )
    ax.add_patch(rect)


def _get_flipped_indices(targets, labels):
    return [_get_flipped_index(t, labels) for t in targets]


def _render_label(label, inits={}):
    if label in inits:
        s = inits[label]
        if s is None:
            return ""
        else:
            return r"$|%s\rangle$" % inits[label]
    return r"$|%s\rangle$" % label


def _check_list_str(substrings, string):
    return any(item in string for item in substrings)


def _make_cluster_gates(gates_items):
    """
    Given a list of gates from a Qibo circuit, this fucntion gathers all gates to reduce the depth of the circuit making the circuit more user-friendly to avoid very large circuits printed on screen.

    Args:
        gates_items (list): List of gates to gather for circuit depth reduction.

    Returns:
        list: List of gathered gates.
    """

    temp_gates = []
    cluster_gates = []

    for item in gates_items:
        if len(item) == 2:  # single qubit gates
            if len(temp_gates) > 0:
                if item[1] in [tup[1] for tup in temp_gates]:
                    cluster_gates.append(temp_gates)
                    temp_gates = []
                    temp_gates.append(item)
                else:
                    temp_gates.append(item)
            else:
                temp_gates.append(item)
        else:
            if len(temp_gates) > 0:
                cluster_gates.append(temp_gates)
                temp_gates = []

            cluster_gates.append([item])

    if len(temp_gates) > 0:
        cluster_gates.append(temp_gates)

    return cluster_gates


def _build_hash_init_unitary_gates_register(gates_circ, dict_init_param):
    """
    Given a list of gates, this function builds a dictionary to register a unique hash for each unitary gate.

    Args:
        gates_circ (list): List of gates provided by the Qibo circuit.
        dict_init_param (dict): Dictionary to store the hash from unitary gates.
    """
    i = 0
    for gate in gates_circ:
        final_hash = _global_gate_hash(gate)
        if final_hash != "" and final_hash not in dict_init_param:
            dict_init_param[final_hash] = str(i)
            i += 1
    return dict_init_param


def _build_unitary_gates_register(gate, array_register):
    """
    Given a gate, this function builds a dictionary to register the unitary gates and their parameters to identify them uniquely. Only for Unitary gates.

    Args:
        gate (gates.Unitary): Unitary gate to register.
        dict_register (dict): Dictionary to store the unitary gates and their parameters.
    """
    if isinstance(gate, gates.Unitary) and len(gate._target_qubits) > 1:
        i = 0
        dict_register = {}
        for qbit in gate._target_qubits:
            final_hash = _u_hash(gate, qbit)
            param_init_hash = _global_gate_hash(gate)
            dict_register[final_hash + "-" + param_init_hash] = str(i)
            i += 1
        array_register.append(dict_register)


def _global_gate_hash(gate: gates.Unitary):
    """
    Given a unitary gate, this function returns a hash to identify the gate uniquely. Only for Unitary gates.

    Args:
        gate (gates.Unitary): Unitary gate.
    """
    if isinstance(gate, gates.Unitary) and len(gate._target_qubits) > 1:
        hash_result = str(abs(hash(gate._parameters[0].data.tobytes())))
        hash_result = hash_result[:3] + hash_result[-3:]
        return hash_result
    return ""


def _u_hash(gate: gates.Unitary, param_index: int):
    """
    Given a unitary gate and a qubit, this function returns a hash to identify the gate uniquely. Only for Unitary gates.

    Args:
        gate (gates.Unitary): Unitary gate.
        param_index (int): Parameter index applied.
    """
    hash_result = str(abs(hash(gate._parameters[0][param_index].data.tobytes())))
    hash_result = hash_result[:3] + hash_result[-3:]
    return hash_result


def _process_gates(array_gates, nqubits):
    """
    Transforms the list of gates given by the Qibo circuit into a list of gates with a suitable structre to print on screen with matplotlib.

    Args:
        array_gates (list): List of gates provided by the Qibo circuit.
        nqubits (int): Number of circuit qubits

    Returns:
        list: List of suitable gates to plot with matplotlib.
    """

    if len(array_gates) == 0:
        return []

    gates_plot = []
    ucount = 0
    for gate in array_gates:
        init_label = gate.name.upper()

        if init_label == "CCX":
            init_label = "TOFFOLI"
        elif init_label == "CX":
            init_label = "CNOT"
        elif _check_list_str(["SX", "CSX"], init_label):
            is_dagger = init_label[-2:] == "DG"
            init_label = (
                r"$\rm{\sqrt{X}}^{\dagger}$" if is_dagger else r"$\rm{\sqrt{X}}$"
            )
        elif (
            len(gate._control_qubits) > 0
            and "C" in init_label[0]
            and "CNOT" != init_label
        ):
            init_label = gate.draw_label.upper()

        if init_label in [
            "ID",
            "MEASURE",
            "KRAUSCHANNEL",
            "UNITARYCHANNEL",
            "DEPOLARIZINGCHANNEL",
            "READOUTERRORCHANNEL",
        ]:
            for qbit in gate._target_qubits:
                item = (init_label,)
                qbit_item = qbit if qbit < nqubits else nqubits - 1
                item += ("q_" + str(qbit_item),)
                gates_plot.append(item)
        elif init_label == "ENTANGLEMENTENTROPY":
            for qbit in list(range(nqubits)):
                item = (init_label,)
                qbit_item = qbit if qbit < nqubits else nqubits - 1
                item += ("q_" + str(qbit_item),)
                gates_plot.append(item)
        else:
            item = ()
            item += (init_label,)

            for qbit in gate._target_qubits:
                if type(qbit) is tuple:
                    qbit_item = qbit[0] if qbit[0] < nqubits else nqubits - 1
                    item += ("q_" + str(qbit_item),)
                else:
<<<<<<< HEAD
                    u_param_hash = ""
                    u_global_hash = ""
                    if isinstance(gate, gates.Unitary):
                        if len(gate._target_qubits) > 1:
                            u_param_hash = _u_hash(gate, qbit)
                            u_global_hash = _global_gate_hash(gate)

                    item += (
                        "q_"
                        + str(qbit)
                        + ("" if u_param_hash == "" else ("_" + u_param_hash))
                        + ("" if u_global_hash == "" else ("_" + u_global_hash))
                        + (
                            ("_" + str(ucount))
                            if isinstance(gate, gates.Unitary)
                            and len(gate._target_qubits) > 1
                            else ""
                        ),
                    )

            if isinstance(gate, gates.Unitary):
                if len(gate._target_qubits) > 1:
                    ucount += 1
=======
                    qbit_item = qbit if qbit < nqubits else nqubits - 1
                    item += ("q_" + str(qbit_item),)
>>>>>>> 3a13d611

            for qbit in gate._control_qubits:
                if type(qbit) is tuple:
                    qbit_item = qbit[0] if qbit[0] < nqubits else nqubits - 1
                    item += ("q_" + str(qbit_item),)
                else:
                    qbit_item = qbit if qbit < nqubits else nqubits - 1
                    item += ("q_" + str(qbit_item),)

            gates_plot.append(item)

    return gates_plot


def _plot_params(style: Union[dict, str, None]) -> dict:
    """
    Given a style name, the function gets the style configuration, if the style is not available, it return the default style. It is allowed to give a custom dictionary to give the circuit a style.

    Args:
        style (Union[dict, str, None]): Name of the style.

    Returns:
        dict: Style configuration.
    """
    if not isinstance(style, dict):
        style = (
            STYLE.get(style)
            if (style is not None and style in STYLE.keys())
            else STYLE["default"]
        )

    return style


def plot_circuit(circuit, scale=0.6, cluster_gates=True, style=None):
    """Main matplotlib plot function for Qibo circuit

    Args:
        circuit (qibo.models.circuit.Circuit): A Qibo circuit to plot.
        scale (float): Scaling factor for matplotlib output drawing.
        cluster_gates (boolean): Group (or not) circuit gates on drawing.
        style (Union[dict, str, None]): Style applied to the circuit, it can a built-in sytle or custom
        (built-in styles: garnacha, fardelejo, quantumspain, color-blind, cachirulo or custom dictionary).

    Returns:
        matplotlib.axes.Axes: Axes object that encapsulates all the elements of an individual plot in a figure.

        matplotlib.figure.Figure: A matplotlib figure object.

    Example:

        .. testcode::

            import matplotlib.pyplot as plt
            import qibo
            from qibo import gates, models
            from qibo.models import QFT

            # new plot function based on matplotlib
            from qibo.ui import plot_circuit

            %matplotlib inline

            # create a 5-qubits QFT circuit
            c = QFT(5)
            c.add(gates.M(qubit) for qubit in range(2))

            # print circuit with default options (default black & white style, scale factor of 0.6 and clustered gates)
            plot_circuit(c);

            # print the circuit with built-int style "garnacha", clustering gates and a custom scale factor
            # built-in styles: "garnacha", "fardelejo", "quantumspain", "color-blind", "cachirulo" or custom dictionary
            plot_circuit(c, scale = 0.8, cluster_gates = True, style="garnacha");

            # plot the Qibo circuit with a custom style
            custom_style = {
                "facecolor" : "#6497bf",
                "edgecolor" : "#01016f",
                "linecolor" : "#01016f",
                "textcolor" : "#01016f",
                "fillcolor" : "#ffb9b9",
                "gatecolor" : "#d8031c",
                "controlcolor" : "#360000"
            }

            plot_circuit(c, scale = 0.8, cluster_gates = True, style=custom_style);
    """

    params = PLOT_PARAMS.copy()
    params.update(_plot_params(style))

    inits = list(range(circuit.nqubits))

    labels = []
    for i in range(circuit.nqubits):
        labels.append("q_" + str(i))

    hash_unitary_gates = []
    all_gates = []
    for gate in circuit.queue:

        _build_unitary_gates_register(gate, hash_unitary_gates)

        if isinstance(gate, gates.FusedGate):
            min_q, max_q = _get_min_max_qbits(gate)

            fgates = None

            if cluster_gates and circuit.nqubits > 1:
                fgates = _make_cluster_gates(
                    _process_gates(gate.gates, circuit.nqubits)
                )
            else:
                fgates = _process_gates(gate.gates, circuit.nqubits)

            l_gates = len(gate.gates)
            equal_qbits = False
            if min_q != max_q:
                l_gates = len(fgates)
            else:
                max_q += 1
                equal_qbits = True

            all_gates.append(FusedStartGateBarrier(min_q, max_q, l_gates, equal_qbits))
            all_gates += gate.gates
            all_gates.append(FusedEndGateBarrier(min_q, max_q))
        else:
            all_gates.append(gate)

    gates_plot = _process_gates(all_gates, circuit.nqubits)

<<<<<<< HEAD
    if hash_unitary_gates:
        params["hash_unitary_gates"] = hash_unitary_gates

    hash_global_unitary_gates = {}
    _build_hash_init_unitary_gates_register(circuit.queue, hash_global_unitary_gates)

    if hash_global_unitary_gates:
        params["hash_global_unitary_gates"] = hash_global_unitary_gates

=======
>>>>>>> 3a13d611
    params["wire_names"] = (
        circuit.init_kwargs["wire_names"]
        if circuit.init_kwargs["wire_names"] is not None
        else []
    )

    if cluster_gates and len(gates_plot) > 0 and circuit.nqubits > 1:
        gates_cluster = _make_cluster_gates(gates_plot)
        ax = _plot_quantum_schedule(gates_cluster, inits, params, labels, scale=scale)
        return ax, ax.figure

    ax = _plot_quantum_circuit(gates_plot, inits, params, labels, scale=scale)
    return ax, ax.figure<|MERGE_RESOLUTION|>--- conflicted
+++ resolved
@@ -699,17 +699,17 @@
                     qbit_item = qbit[0] if qbit[0] < nqubits else nqubits - 1
                     item += ("q_" + str(qbit_item),)
                 else:
-<<<<<<< HEAD
+                    qbit_item = qbit if qbit < nqubits else nqubits - 1
                     u_param_hash = ""
                     u_global_hash = ""
                     if isinstance(gate, gates.Unitary):
                         if len(gate._target_qubits) > 1:
-                            u_param_hash = _u_hash(gate, qbit)
+                            u_param_hash = _u_hash(gate, qbit_item)
                             u_global_hash = _global_gate_hash(gate)
 
                     item += (
                         "q_"
-                        + str(qbit)
+                        + str(qbit_item)
                         + ("" if u_param_hash == "" else ("_" + u_param_hash))
                         + ("" if u_global_hash == "" else ("_" + u_global_hash))
                         + (
@@ -723,10 +723,6 @@
             if isinstance(gate, gates.Unitary):
                 if len(gate._target_qubits) > 1:
                     ucount += 1
-=======
-                    qbit_item = qbit if qbit < nqubits else nqubits - 1
-                    item += ("q_" + str(qbit_item),)
->>>>>>> 3a13d611
 
             for qbit in gate._control_qubits:
                 if type(qbit) is tuple:
@@ -858,7 +854,6 @@
 
     gates_plot = _process_gates(all_gates, circuit.nqubits)
 
-<<<<<<< HEAD
     if hash_unitary_gates:
         params["hash_unitary_gates"] = hash_unitary_gates
 
@@ -868,8 +863,6 @@
     if hash_global_unitary_gates:
         params["hash_global_unitary_gates"] = hash_global_unitary_gates
 
-=======
->>>>>>> 3a13d611
     params["wire_names"] = (
         circuit.init_kwargs["wire_names"]
         if circuit.init_kwargs["wire_names"] is not None
